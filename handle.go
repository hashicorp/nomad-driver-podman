--- conflicted
+++ resolved
@@ -118,7 +118,6 @@
 
 			totalPercent := containerStats.CPU
 
-<<<<<<< HEAD
 			cs := &drivers.CpuStats{
 				SystemMode: systemCPUStats.Percent(float64(containerStats.CPUSystemNano)),
 				UserMode:   userCPUStats.Percent(float64(containerStats.CPUNano)),
@@ -132,15 +131,6 @@
 				RSS:      containerStats.MemUsage,
 				Measured: measuredMemStats,
 			}
-=======
-		ms := &drivers.MemoryStats{
-			MaxUsage: h.containerStats.MemoryStats.MaxUsage,
-			Usage:    h.containerStats.MemoryStats.Usage,
-			RSS:      h.containerStats.MemoryStats.Usage,
-			Measured: measuredMemStats,
-		}
-		h.stateLock.Unlock()
->>>>>>> 67fa7c34
 
 			// send stats to nomad
 			taskResourceChannel <- &drivers.TaskResourceUsage{
@@ -162,63 +152,19 @@
 	h.completedAt = time.Now()
 	if err != nil {
 		h.exitResult.Err = fmt.Errorf("Driver was unable to get the exit code. %s: %v", h.containerID, err)
-		h.logger.Error("Failed to inspect stopped container, can not get exit code", "container", h.containerID, "err", err)
+		h.logger.Error("Failed to inspect stopped container, can not get exit code", "container", h.containerID, "error", err)
 		h.exitResult.Signal = 0
 	} else {
 		h.exitResult.ExitCode = int(inspectData.State.ExitCode)
 		if len(inspectData.State.Error) > 0 {
 			h.exitResult.Err = fmt.Errorf(inspectData.State.Error)
-			h.logger.Error("Container error", "container", h.containerID, "err", h.exitResult.Err)
+			h.logger.Error("Container error", "container", h.containerID, "error", h.exitResult.Err)
 		}
-<<<<<<< HEAD
 		h.completedAt = inspectData.State.FinishedAt
 		if inspectData.State.OOMKilled {
 			h.exitResult.OOMKilled = true
 			h.exitResult.Err = fmt.Errorf("Podman container killed by OOM killer")
 			h.logger.Error("Podman container killed by OOM killer", "container", h.containerID)
-=======
-
-		containerStats, statsErr := h.driver.podman.ContainerStats(h.driver.ctx, h.containerID)
-		if statsErr != nil {
-			gone := false
-			if errors.Is(statsErr, api.ContainerNotFound) {
-				gone = true
-			} else if errors.Is(statsErr, api.ContainerWrongState) {
-				gone = true
-			}
-			if gone {
-				h.logger.Debug("Container is not running anymore", "container", h.containerID, "error", statsErr)
-				// container was stopped, get exit code and other post mortem infos
-				inspectData, err := h.driver.podman.ContainerInspect(h.driver.ctx, h.containerID)
-				h.stateLock.Lock()
-				h.completedAt = time.Now()
-				if err != nil {
-					h.exitResult.Err = fmt.Errorf("Driver was unable to get the exit code. %s: %v", h.containerID, err)
-					h.logger.Error("Failed to inspect stopped container, can not get exit code", "container", h.containerID, "error", err)
-					h.exitResult.Signal = 0
-				} else {
-					h.exitResult.ExitCode = int(inspectData.State.ExitCode)
-					if len(inspectData.State.Error) > 0 {
-						h.exitResult.Err = fmt.Errorf(inspectData.State.Error)
-						h.logger.Error("Container error", "container", h.containerID, "error", h.exitResult.Err)
-					}
-					h.completedAt = inspectData.State.FinishedAt
-					if inspectData.State.OOMKilled {
-						h.exitResult.OOMKilled = true
-						h.exitResult.Err = fmt.Errorf("Podman container killed by OOM killer")
-						h.logger.Error("Podman container killed by OOM killer", "container", h.containerID)
-					}
-				}
-
-				h.procState = drivers.TaskStateExited
-				h.stateLock.Unlock()
-				return
-			}
-			// continue and wait for next cycle, it should eventually
-			// fall into the "TaskStateExited" case
-			h.logger.Debug("Could not get container stats, unknown error", "error", fmt.Sprintf("%#v", statsErr))
-			continue
->>>>>>> 67fa7c34
 		}
 	}
 
