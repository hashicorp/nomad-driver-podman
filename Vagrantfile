
# Specify minimum Vagrant version and Vagrant API version
Vagrant.require_version ">= 2.2.0"
VAGRANTFILE_API_VERSION = "2"

# Create box
Vagrant.configure("2") do |config|
  config.vm.define "podman-linux"
  config.vm.box = "ubuntu/focal64"
  config.vm.synced_folder ".", "/home/vagrant/nomad-driver-podman"
  config.ssh.extra_args = ["-t", "cd /home/vagrant/nomad-driver-podman; bash --login"]
  config.vm.network "forwarded_port", guest: 4646, host: 4646, host_ip: "127.0.0.1"
  config.vm.provider "virtualbox" do |vb|
      vb.name = "podman-linux"
      vb.cpus = 2
      vb.memory = 2048
  end

  config.vm.provision "shell" do |p|
    p.name = "machinesetup.sh"
    p.path = ".github/machinesetup.sh"
  end

  config.vm.provision "shell" do |p|
    p.privileged = false
    p.inline = <<-SHELL
<<<<<<< HEAD
      go_version=1.17.9
=======
      go_version=$(cat /home/vagrant/nomad-driver-podman/.go-version)
>>>>>>> 076d2614
      if [ ! -f /usr/local/go/bin/go ]; then
        curl -sSL -o go.tgz "https://dl.google.com/go/go${go_version}.linux-amd64.tar.gz"
        sudo tar -C /usr/local -xzf go.tgz
        rm -f go.tgz
        echo "export PATH=/usr/local/go/bin:\$PATH" >> $HOME/.bash_profile
      fi

      if ! command -v unzip >/dev/null; then
        sudo apt-get install -y unzip
      fi

      nomad_version=1.3.1
      if [ ! -f /usr/bin/nomad ]; then
        curl -o nomad.zip -sSL https://releases.hashicorp.com/nomad/${nomad_version}/nomad_${nomad_version}_linux_amd64.zip
        sudo unzip nomad.zip -d /usr/bin
        rm -f nomad.zip
      fi

      . $HOME/.bash_profile

      if ! command -v gcc >/dev/null; then
        sudo apt-get install -y gcc
      fi

      cd nomad-driver-podman
      make deps
    SHELL
  end
end<|MERGE_RESOLUTION|>--- conflicted
+++ resolved
@@ -24,11 +24,9 @@
   config.vm.provision "shell" do |p|
     p.privileged = false
     p.inline = <<-SHELL
-<<<<<<< HEAD
-      go_version=1.17.9
-=======
+
       go_version=$(cat /home/vagrant/nomad-driver-podman/.go-version)
->>>>>>> 076d2614
+
       if [ ! -f /usr/local/go/bin/go ]; then
         curl -sSL -o go.tgz "https://dl.google.com/go/go${go_version}.linux-amd64.tar.gz"
         sudo tar -C /usr/local -xzf go.tgz
