--- conflicted
+++ resolved
@@ -57,10 +57,6 @@
 		"image":       hclspec.NewAttr("image", "string", true),
 		"init":        hclspec.NewAttr("init", "bool", false),
 		"init_path":   hclspec.NewAttr("init_path", "string", false),
-<<<<<<< HEAD
-		"log_driver":  hclspec.NewAttr("log_driver", "string", false),
-=======
->>>>>>> c994667b
 		"labels":      hclspec.NewAttr("labels", "list(map(string))", false),
 		"logging": hclspec.NewBlock("logging", false, hclspec.NewObject(map[string]*hclspec.Spec{
 			"driver":  hclspec.NewAttr("driver", "string", false),
