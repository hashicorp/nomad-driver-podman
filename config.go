package main

import (
	"github.com/hashicorp/nomad/helper/pluginutils/hclutils"
	"github.com/hashicorp/nomad/plugins/shared/hclspec"
)

var (
	// configSpec is the hcl specification returned by the ConfigSchema RPC
	configSpec = hclspec.NewObject(map[string]*hclspec.Spec{
		// volume options
		"volumes": hclspec.NewDefault(hclspec.NewBlock("volumes", false, hclspec.NewObject(map[string]*hclspec.Spec{
			"enabled": hclspec.NewDefault(
				hclspec.NewAttr("enabled", "bool", false),
				hclspec.NewLiteral("true"),
			),
			"selinuxlabel": hclspec.NewAttr("selinuxlabel", "string", false),
		})), hclspec.NewLiteral("{ enabled = true }")),
		// garbage collection options
		// default needed for both if the gc {...} block is not set and
		// if the default fields are missing
		"gc": hclspec.NewDefault(hclspec.NewBlock("gc", false, hclspec.NewObject(map[string]*hclspec.Spec{
			"container": hclspec.NewDefault(
				hclspec.NewAttr("container", "bool", false),
				hclspec.NewLiteral("true"),
			),
		})), hclspec.NewLiteral(`{
			container = true
		}`)),
		// allow TaskRecover to start a still existing, stopped, container during client/driver restart
		"recover_stopped": hclspec.NewDefault(
			hclspec.NewAttr("recover_stopped", "bool", false),
			hclspec.NewLiteral("true"),
		),
		// the path to the podman api socket
		"socket_path": hclspec.NewAttr("socket_path", "string", false),
		// disable_log_collection indicates whether nomad should collect logs of podman
		// task containers.  If true, logs are not forwarded to nomad.
		"disable_log_collection": hclspec.NewAttr("disable_log_collection", "bool", false),
	})

	// taskConfigSpec is the hcl specification for the driver config section of
	// a task within a job. It is returned in the TaskConfigSchema RPC
	taskConfigSpec = hclspec.NewObject(map[string]*hclspec.Spec{
		"args": hclspec.NewAttr("args", "list(string)", false),
		"auth": hclspec.NewBlock("auth", false, hclspec.NewObject(map[string]*hclspec.Spec{
			"username": hclspec.NewAttr("username", "string", false),
			"password": hclspec.NewAttr("password", "string", false),
		})),
<<<<<<< HEAD
		"command":            hclspec.NewAttr("command", "string", false),
		"cap_add":            hclspec.NewAttr("cap_add", "list(string)", false),
		"cap_drop":           hclspec.NewAttr("cap_drop", "list(string)", false),
		"devices":            hclspec.NewAttr("devices", "list(string)", false),
		"entrypoint":         hclspec.NewAttr("entrypoint", "string", false),
		"working_dir":        hclspec.NewAttr("working_dir", "string", false),
		"hostname":           hclspec.NewAttr("hostname", "string", false),
		"image":              hclspec.NewAttr("image", "string", true),
		"init":               hclspec.NewAttr("init", "bool", false),
		"init_path":          hclspec.NewAttr("init_path", "string", false),
		"log_driver":         hclspec.NewAttr("log_driver", "string", false),
		"labels":             hclspec.NewAttr("labels", "list(map(string))", false),
=======
		"command":     hclspec.NewAttr("command", "string", false),
		"cap_add":     hclspec.NewAttr("cap_add", "list(string)", false),
		"cap_drop":    hclspec.NewAttr("cap_drop", "list(string)", false),
		"entrypoint":  hclspec.NewAttr("entrypoint", "string", false),
		"working_dir": hclspec.NewAttr("working_dir", "string", false),
		"hostname":    hclspec.NewAttr("hostname", "string", false),
		"image":       hclspec.NewAttr("image", "string", true),
		"init":        hclspec.NewAttr("init", "bool", false),
		"init_path":   hclspec.NewAttr("init_path", "string", false),
		"labels":      hclspec.NewAttr("labels", "list(map(string))", false),
		"logging": hclspec.NewBlock("logging", false, hclspec.NewObject(map[string]*hclspec.Spec{
			"driver":  hclspec.NewAttr("driver", "string", false),
			"options": hclspec.NewAttr("options", "list(map(string))", false),
		})),
>>>>>>> 801fa1d8
		"memory_reservation": hclspec.NewAttr("memory_reservation", "string", false),
		"memory_swap":        hclspec.NewAttr("memory_swap", "string", false),
		"memory_swappiness":  hclspec.NewAttr("memory_swappiness", "number", false),
		"network_mode":       hclspec.NewAttr("network_mode", "string", false),
		"port_map":           hclspec.NewAttr("port_map", "list(map(number))", false),
		"ports":              hclspec.NewAttr("ports", "list(string)", false),
		"sysctl":             hclspec.NewAttr("sysctl", "list(map(string))", false),
		"tmpfs":              hclspec.NewAttr("tmpfs", "list(string)", false),
		"tty":                hclspec.NewAttr("tty", "bool", false),
		"volumes":            hclspec.NewAttr("volumes", "list(string)", false),
		"force_pull":         hclspec.NewAttr("force_pull", "bool", false),
	})
)

// AuthConfig is the tasks authentication configuration
type AuthConfig struct {
	Username string `codec:"username"`
	Password string `codec:"password"`
}

// GCConfig is the driver GarbageCollection configuration
type GCConfig struct {
	Container bool `codec:"container"`
}

// LoggingConfig is the tasks logging configuration
type LoggingConfig struct {
	Driver  string             `codec:"driver"`
	Options hclutils.MapStrStr `codec:"options"`
}

// VolumeConfig is the drivers volume specific configuration
type VolumeConfig struct {
	Enabled      bool   `codec:"enabled"`
	SelinuxLabel string `codec:"selinuxlabel"`
}

// PluginConfig is the driver configuration set by the SetConfig RPC call
type PluginConfig struct {
	Volumes              VolumeConfig `codec:"volumes"`
	GC                   GCConfig     `codec:"gc"`
	RecoverStopped       bool         `codec:"recover_stopped"`
	DisableLogCollection bool         `codec:"disable_log_collection"`
	SocketPath           string       `codec:"socket_path"`
}

// TaskConfig is the driver configuration of a task within a job
type TaskConfig struct {
	Args              []string           `codec:"args"`
	Auth              AuthConfig         `codec:"auth"`
	Ports             []string           `codec:"ports"`
	Tmpfs             []string           `codec:"tmpfs"`
	Volumes           []string           `codec:"volumes"`
	CapAdd            []string           `codec:"cap_add"`
	CapDrop           []string           `codec:"cap_drop"`
	Command           string             `codec:"command"`
	Devices           []string           `codec:"devices"`
	Entrypoint        string             `codec:"entrypoint"`
	WorkingDir        string             `codec:"working_dir"`
	Hostname          string             `codec:"hostname"`
	Image             string             `codec:"image"`
	InitPath          string             `codec:"init_path"`
<<<<<<< HEAD
	LogDriver         string             `codec:"log_driver"`
=======
	Logging           LoggingConfig      `codec:"logging"`
>>>>>>> 801fa1d8
	Labels            hclutils.MapStrStr `codec:"labels"`
	MemoryReservation string             `codec:"memory_reservation"`
	MemorySwap        string             `codec:"memory_swap"`
	NetworkMode       string             `codec:"network_mode"`
	MemorySwappiness  int64              `codec:"memory_swappiness"`
	PortMap           hclutils.MapStrInt `codec:"port_map"`
	Sysctl            hclutils.MapStrStr `codec:"sysctl"`
	Init              bool               `codec:"init"`
	Tty               bool               `codec:"tty"`
	ForcePull         bool               `codec:"force_pull"`
}<|MERGE_RESOLUTION|>--- conflicted
+++ resolved
@@ -47,35 +47,22 @@
 			"username": hclspec.NewAttr("username", "string", false),
 			"password": hclspec.NewAttr("password", "string", false),
 		})),
-<<<<<<< HEAD
-		"command":            hclspec.NewAttr("command", "string", false),
-		"cap_add":            hclspec.NewAttr("cap_add", "list(string)", false),
-		"cap_drop":           hclspec.NewAttr("cap_drop", "list(string)", false),
-		"devices":            hclspec.NewAttr("devices", "list(string)", false),
-		"entrypoint":         hclspec.NewAttr("entrypoint", "string", false),
-		"working_dir":        hclspec.NewAttr("working_dir", "string", false),
-		"hostname":           hclspec.NewAttr("hostname", "string", false),
-		"image":              hclspec.NewAttr("image", "string", true),
-		"init":               hclspec.NewAttr("init", "bool", false),
-		"init_path":          hclspec.NewAttr("init_path", "string", false),
-		"log_driver":         hclspec.NewAttr("log_driver", "string", false),
-		"labels":             hclspec.NewAttr("labels", "list(map(string))", false),
-=======
 		"command":     hclspec.NewAttr("command", "string", false),
 		"cap_add":     hclspec.NewAttr("cap_add", "list(string)", false),
 		"cap_drop":    hclspec.NewAttr("cap_drop", "list(string)", false),
+		"devices":     hclspec.NewAttr("devices", "list(string)", false),
 		"entrypoint":  hclspec.NewAttr("entrypoint", "string", false),
 		"working_dir": hclspec.NewAttr("working_dir", "string", false),
 		"hostname":    hclspec.NewAttr("hostname", "string", false),
 		"image":       hclspec.NewAttr("image", "string", true),
 		"init":        hclspec.NewAttr("init", "bool", false),
 		"init_path":   hclspec.NewAttr("init_path", "string", false),
+		"log_driver":  hclspec.NewAttr("log_driver", "string", false),
 		"labels":      hclspec.NewAttr("labels", "list(map(string))", false),
 		"logging": hclspec.NewBlock("logging", false, hclspec.NewObject(map[string]*hclspec.Spec{
 			"driver":  hclspec.NewAttr("driver", "string", false),
 			"options": hclspec.NewAttr("options", "list(map(string))", false),
 		})),
->>>>>>> 801fa1d8
 		"memory_reservation": hclspec.NewAttr("memory_reservation", "string", false),
 		"memory_swap":        hclspec.NewAttr("memory_swap", "string", false),
 		"memory_swappiness":  hclspec.NewAttr("memory_swappiness", "number", false),
@@ -138,11 +125,7 @@
 	Hostname          string             `codec:"hostname"`
 	Image             string             `codec:"image"`
 	InitPath          string             `codec:"init_path"`
-<<<<<<< HEAD
-	LogDriver         string             `codec:"log_driver"`
-=======
 	Logging           LoggingConfig      `codec:"logging"`
->>>>>>> 801fa1d8
 	Labels            hclutils.MapStrStr `codec:"labels"`
 	MemoryReservation string             `codec:"memory_reservation"`
 	MemorySwap        string             `codec:"memory_swap"`
