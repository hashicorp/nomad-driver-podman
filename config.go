--- conflicted
+++ resolved
@@ -117,18 +117,7 @@
 		"port_map":           hclspec.NewAttr("port_map", "list(map(number))", false),
 		"ports":              hclspec.NewAttr("ports", "list(string)", false),
 		"privileged":         hclspec.NewAttr("privileged", "bool", false),
-<<<<<<< HEAD
-		"sysctl":             hclspec.NewAttr("sysctl", "list(map(string))", false),
-		"tmpfs":              hclspec.NewAttr("tmpfs", "list(string)", false),
-		"tty":                hclspec.NewAttr("tty", "bool", false),
-		"ulimit":             hclspec.NewAttr("ulimit", "list(map(string))", false),
-		"volumes":            hclspec.NewAttr("volumes", "list(string)", false),
-		"force_pull":         hclspec.NewAttr("force_pull", "bool", false),
-		"readonly_rootfs":    hclspec.NewAttr("readonly_rootfs", "bool", false),
-		"userns":             hclspec.NewAttr("userns", "string", false),
-		"shm_size":           hclspec.NewAttr("shm_size", "string", false),
 		"security_opt":       hclspec.NewAttr("security_opt", "list(string)", false),
-=======
 		"socket": hclspec.NewDefault(
 			hclspec.NewAttr("socket", "string", false),
 			hclspec.NewLiteral(`"default"`),
@@ -142,7 +131,7 @@
 		"readonly_rootfs": hclspec.NewAttr("readonly_rootfs", "bool", false),
 		"userns":          hclspec.NewAttr("userns", "string", false),
 		"shm_size":        hclspec.NewAttr("shm_size", "string", false),
->>>>>>> e4a60069
+
 	})
 )
 
