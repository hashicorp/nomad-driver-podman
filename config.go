package main

import (
	"github.com/hashicorp/nomad/helper/pluginutils/hclutils"
	"github.com/hashicorp/nomad/plugins/shared/hclspec"
)

var (
	// configSpec is the hcl specification returned by the ConfigSchema RPC
	configSpec = hclspec.NewObject(map[string]*hclspec.Spec{
		// volume options
		"volumes": hclspec.NewDefault(hclspec.NewBlock("volumes", false, hclspec.NewObject(map[string]*hclspec.Spec{
			"enabled": hclspec.NewDefault(
				hclspec.NewAttr("enabled", "bool", false),
				hclspec.NewLiteral("true"),
			),
			"selinuxlabel": hclspec.NewAttr("selinuxlabel", "string", false),
		})), hclspec.NewLiteral("{ enabled = true }")),
		// garbage collection options
		// default needed for both if the gc {...} block is not set and
		// if the default fields are missing
		"gc": hclspec.NewDefault(hclspec.NewBlock("gc", false, hclspec.NewObject(map[string]*hclspec.Spec{
			"container": hclspec.NewDefault(
				hclspec.NewAttr("container", "bool", false),
				hclspec.NewLiteral("true"),
			),
		})), hclspec.NewLiteral(`{
			container = true
		}`)),
		// allow TaskRecover to start a still existing, stopped, container during client/driver restart
		"recover_stopped": hclspec.NewDefault(
			hclspec.NewAttr("recover_stopped", "bool", false),
			hclspec.NewLiteral("true"),
		),
		// the path to the podman api socket
		"socket_path": hclspec.NewAttr("socket_path", "string", false),
	})

	// taskConfigSpec is the hcl specification for the driver config section of
	// a task within a job. It is returned in the TaskConfigSchema RPC
	taskConfigSpec = hclspec.NewObject(map[string]*hclspec.Spec{
		"args": hclspec.NewAttr("args", "list(string)", false),
		"auth": hclspec.NewBlock("auth", false, hclspec.NewObject(map[string]*hclspec.Spec{
			"username": hclspec.NewAttr("username", "string", false),
			"password": hclspec.NewAttr("password", "string", false),
		})),
<<<<<<< HEAD
		"command":            hclspec.NewAttr("command", "string", false),
		"cap_add":            hclspec.NewAttr("cap_add", "list(string)", false),
		"cap_drop":           hclspec.NewAttr("cap_drop", "list(string)", false),
		"entrypoint":         hclspec.NewAttr("entrypoint", "string", false),
		"working_dir":        hclspec.NewAttr("working_dir", "string", false),
		"hostname":           hclspec.NewAttr("hostname", "string", false),
		"image":              hclspec.NewAttr("image", "string", true),
		"init":               hclspec.NewAttr("init", "bool", false),
		"init_path":          hclspec.NewAttr("init_path", "string", false),
		"log_driver":         hclspec.NewAttr("log_driver", "string", false),
		"labels":             hclspec.NewAttr("labels", "list(map(string))", false),
=======
		"command":     hclspec.NewAttr("command", "string", false),
		"cap_add":     hclspec.NewAttr("cap_add", "list(string)", false),
		"cap_drop":    hclspec.NewAttr("cap_drop", "list(string)", false),
		"entrypoint":  hclspec.NewAttr("entrypoint", "string", false),
		"working_dir": hclspec.NewAttr("working_dir", "string", false),
		"hostname":    hclspec.NewAttr("hostname", "string", false),
		"image":       hclspec.NewAttr("image", "string", true),
		"init":        hclspec.NewAttr("init", "bool", false),
		"init_path":   hclspec.NewAttr("init_path", "string", false),
		"labels":      hclspec.NewAttr("labels", "list(map(string))", false),
		"logging": hclspec.NewBlock("logging", false, hclspec.NewObject(map[string]*hclspec.Spec{
			"driver":  hclspec.NewAttr("driver", "string", false),
			"options": hclspec.NewAttr("options", "list(map(string))", false),
		})),
>>>>>>> a4c3542f
		"memory_reservation": hclspec.NewAttr("memory_reservation", "string", false),
		"memory_swap":        hclspec.NewAttr("memory_swap", "string", false),
		"memory_swappiness":  hclspec.NewAttr("memory_swappiness", "number", false),
		"network_mode":       hclspec.NewAttr("network_mode", "string", false),
		"port_map":           hclspec.NewAttr("port_map", "list(map(number))", false),
		"ports":              hclspec.NewAttr("ports", "list(string)", false),
		"sysctl":             hclspec.NewAttr("sysctl", "list(map(string))", false),
		"tmpfs":              hclspec.NewAttr("tmpfs", "list(string)", false),
		"tty":                hclspec.NewAttr("tty", "bool", false),
		"volumes":            hclspec.NewAttr("volumes", "list(string)", false),
		"force_pull":         hclspec.NewAttr("force_pull", "bool", false),
	})
)

// AuthConfig is the tasks authentication configuration
type AuthConfig struct {
	Username string `codec:"username"`
	Password string `codec:"password"`
}

// GCConfig is the driver GarbageCollection configuration
type GCConfig struct {
	Container bool `codec:"container"`
}

// LoggingConfig is the tasks logging configuration
type LoggingConfig struct {
	Driver  string             `codec:"driver"`
	Options hclutils.MapStrStr `codec:"options"`
}

// VolumeConfig is the drivers volume specific configuration
type VolumeConfig struct {
	Enabled      bool   `codec:"enabled"`
	SelinuxLabel string `codec:"selinuxlabel"`
}

// PluginConfig is the driver configuration set by the SetConfig RPC call
type PluginConfig struct {
	Volumes        VolumeConfig `codec:"volumes"`
	GC             GCConfig     `codec:"gc"`
	RecoverStopped bool         `codec:"recover_stopped"`
	SocketPath     string       `codec:"socket_path"`
}

// TaskConfig is the driver configuration of a task within a job
type TaskConfig struct {
	Args              []string           `codec:"args"`
	Auth              AuthConfig         `codec:"auth"`
	Ports             []string           `codec:"ports"`
	Tmpfs             []string           `codec:"tmpfs"`
	Volumes           []string           `codec:"volumes"`
	CapAdd            []string           `codec:"cap_add"`
	CapDrop           []string           `codec:"cap_drop"`
	Command           string             `codec:"command"`
	Entrypoint        string             `codec:"entrypoint"`
	WorkingDir        string             `codec:"working_dir"`
	Hostname          string             `codec:"hostname"`
	Image             string             `codec:"image"`
	InitPath          string             `codec:"init_path"`
<<<<<<< HEAD
	LogDriver         string             `codec:"log_driver"`
=======
	Logging           LoggingConfig      `codec:"logging"`
>>>>>>> a4c3542f
	Labels            hclutils.MapStrStr `codec:"labels"`
	MemoryReservation string             `codec:"memory_reservation"`
	MemorySwap        string             `codec:"memory_swap"`
	NetworkMode       string             `codec:"network_mode"`
	MemorySwappiness  int64              `codec:"memory_swappiness"`
	PortMap           hclutils.MapStrInt `codec:"port_map"`
	Sysctl            hclutils.MapStrStr `codec:"sysctl"`
	Init              bool               `codec:"init"`
	Tty               bool               `codec:"tty"`
	ForcePull         bool               `codec:"force_pull"`
}<|MERGE_RESOLUTION|>--- conflicted
+++ resolved
@@ -34,6 +34,9 @@
 		),
 		// the path to the podman api socket
 		"socket_path": hclspec.NewAttr("socket_path", "string", false),
+		// disable_log_collection indicates whether nomad should collect logs of podman
+		// task containers.  If true, logs are not forwarded to nomad.
+		"disable_log_collection": hclspec.NewAttr("disable_log_collection", "bool", false),
 	})
 
 	// taskConfigSpec is the hcl specification for the driver config section of
@@ -44,19 +47,6 @@
 			"username": hclspec.NewAttr("username", "string", false),
 			"password": hclspec.NewAttr("password", "string", false),
 		})),
-<<<<<<< HEAD
-		"command":            hclspec.NewAttr("command", "string", false),
-		"cap_add":            hclspec.NewAttr("cap_add", "list(string)", false),
-		"cap_drop":           hclspec.NewAttr("cap_drop", "list(string)", false),
-		"entrypoint":         hclspec.NewAttr("entrypoint", "string", false),
-		"working_dir":        hclspec.NewAttr("working_dir", "string", false),
-		"hostname":           hclspec.NewAttr("hostname", "string", false),
-		"image":              hclspec.NewAttr("image", "string", true),
-		"init":               hclspec.NewAttr("init", "bool", false),
-		"init_path":          hclspec.NewAttr("init_path", "string", false),
-		"log_driver":         hclspec.NewAttr("log_driver", "string", false),
-		"labels":             hclspec.NewAttr("labels", "list(map(string))", false),
-=======
 		"command":     hclspec.NewAttr("command", "string", false),
 		"cap_add":     hclspec.NewAttr("cap_add", "list(string)", false),
 		"cap_drop":    hclspec.NewAttr("cap_drop", "list(string)", false),
@@ -71,7 +61,6 @@
 			"driver":  hclspec.NewAttr("driver", "string", false),
 			"options": hclspec.NewAttr("options", "list(map(string))", false),
 		})),
->>>>>>> a4c3542f
 		"memory_reservation": hclspec.NewAttr("memory_reservation", "string", false),
 		"memory_swap":        hclspec.NewAttr("memory_swap", "string", false),
 		"memory_swappiness":  hclspec.NewAttr("memory_swappiness", "number", false),
@@ -111,10 +100,11 @@
 
 // PluginConfig is the driver configuration set by the SetConfig RPC call
 type PluginConfig struct {
-	Volumes        VolumeConfig `codec:"volumes"`
-	GC             GCConfig     `codec:"gc"`
-	RecoverStopped bool         `codec:"recover_stopped"`
-	SocketPath     string       `codec:"socket_path"`
+	Volumes              VolumeConfig `codec:"volumes"`
+	GC                   GCConfig     `codec:"gc"`
+	RecoverStopped       bool         `codec:"recover_stopped"`
+	SocketPath           string       `codec:"socket_path"`
+	DisableLogCollection bool         `codec:"disable_log_collection"`
 }
 
 // TaskConfig is the driver configuration of a task within a job
@@ -132,11 +122,7 @@
 	Hostname          string             `codec:"hostname"`
 	Image             string             `codec:"image"`
 	InitPath          string             `codec:"init_path"`
-<<<<<<< HEAD
-	LogDriver         string             `codec:"log_driver"`
-=======
 	Logging           LoggingConfig      `codec:"logging"`
->>>>>>> a4c3542f
 	Labels            hclutils.MapStrStr `codec:"labels"`
 	MemoryReservation string             `codec:"memory_reservation"`
 	MemorySwap        string             `codec:"memory_swap"`
