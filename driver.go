--- conflicted
+++ resolved
@@ -274,25 +274,15 @@
 	}
 
 	h := &TaskHandle{
-<<<<<<< HEAD
-		containerID: taskState.ContainerID,
-		driver:      d,
-		taskConfig:  taskState.TaskConfig,
-		procState:   drivers.TaskStateUnknown,
-		startedAt:   taskState.StartedAt,
-		logPointer:  time.Now(), // do not rewind log to the startetAt date.
-		exitResult:  &drivers.ExitResult{},
-		logger:      d.logger.Named("podmanHandle"),
-=======
 		containerID:        taskState.ContainerID,
 		driver:             d,
 		taskConfig:         taskState.TaskConfig,
 		procState:          drivers.TaskStateUnknown,
 		startedAt:          taskState.StartedAt,
+		logPointer:         time.Now(), // do not rewind log to the startetAt date.
 		exitResult:         &drivers.ExitResult{},
 		logger:             d.logger.Named("podmanHandle"),
 		collectionInterval: time.Second,
->>>>>>> 057d0c4d
 
 		totalCPUStats:  stats.NewCpuStats(),
 		userCPUStats:   stats.NewCpuStats(),
@@ -414,18 +404,10 @@
 		return nil, nil, err
 	}
 	createOpts.ContainerStorageConfig.Mounts = allMounts
-<<<<<<< HEAD
-	allDevices := []spec.LinuxDevice{}
-	for _, device := range driverConfig.Devices {
-		allDevices = append(allDevices, spec.LinuxDevice{Path: device})
-	}
-	createOpts.ContainerStorageConfig.Devices = allDevices
-=======
 	createOpts.ContainerStorageConfig.Devices = make([]spec.LinuxDevice, len(driverConfig.Devices))
 	for idx, device := range driverConfig.Devices {
 		createOpts.ContainerStorageConfig.Devices[idx] = spec.LinuxDevice{Path: device}
 	}
->>>>>>> 057d0c4d
 
 	// Resources config options
 	createOpts.ContainerResourceConfig.ResourceLimits = &spec.LinuxResources{
@@ -568,51 +550,13 @@
 		}
 	}
 	h := &TaskHandle{
-		containerID: containerID,
-		driver:      d,
-		taskConfig:  cfg,
-		procState:   drivers.TaskStateRunning,
-		exitResult:  &drivers.ExitResult{},
-		startedAt:   time.Now(),
-		logPointer:  time.Now(),
-		logger:      d.logger.Named("podmanHandle"),
-
-		totalCPUStats:  stats.NewCpuStats(),
-		userCPUStats:   stats.NewCpuStats(),
-		systemCPUStats: stats.NewCpuStats(),
-
-		removeContainerOnExit: d.config.GC.Container,
-	}
-
-	if !recoverRunningContainer {
-		if err = d.podman.ContainerStart(d.ctx, containerID); err != nil {
-			cleanup()
-			return nil, nil, fmt.Errorf("failed to start task, could not start container: %v", err)
-		}
-	}
-
-	inspectData, err := d.podman.ContainerInspect(d.ctx, containerID)
-	if err != nil {
-		d.logger.Error("failed to inspect container", "error", err)
-		cleanup()
-		return nil, nil, fmt.Errorf("failed to start task, could not inspect container : %v", err)
-	}
-
-	net := &drivers.DriverNetwork{
-		PortMap:       driverConfig.PortMap,
-		IP:            inspectData.NetworkSettings.IPAddress,
-		AutoAdvertise: true,
-	}
-
-<<<<<<< HEAD
-=======
-	h := &TaskHandle{
 		containerID:        containerID,
 		driver:             d,
 		taskConfig:         cfg,
 		procState:          drivers.TaskStateRunning,
 		exitResult:         &drivers.ExitResult{},
-		startedAt:          time.Now().Round(time.Millisecond),
+		startedAt:          time.Now(),
+		logPointer:         time.Now(),
 		logger:             d.logger.Named("podmanHandle"),
 		collectionInterval: time.Second,
 
@@ -623,7 +567,26 @@
 		removeContainerOnExit: d.config.GC.Container,
 	}
 
->>>>>>> 057d0c4d
+	if !recoverRunningContainer {
+		if err = d.podman.ContainerStart(d.ctx, containerID); err != nil {
+			cleanup()
+			return nil, nil, fmt.Errorf("failed to start task, could not start container: %v", err)
+		}
+	}
+
+	inspectData, err := d.podman.ContainerInspect(d.ctx, containerID)
+	if err != nil {
+		d.logger.Error("failed to inspect container", "error", err)
+		cleanup()
+		return nil, nil, fmt.Errorf("failed to start task, could not inspect container : %v", err)
+	}
+
+	net := &drivers.DriverNetwork{
+		PortMap:       driverConfig.PortMap,
+		IP:            inspectData.NetworkSettings.IPAddress,
+		AutoAdvertise: true,
+	}
+
 	driverState := TaskState{
 		ContainerID: containerID,
 		TaskConfig:  cfg,
