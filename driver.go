package main

import (
	"context"
	"errors"
	"fmt"
	"net"
	"path/filepath"
	"strconv"
	"strings"
	"time"

	"github.com/armon/circbuf"
	"github.com/containers/image/v5/docker"
	dockerArchive "github.com/containers/image/v5/docker/archive"
	ociArchive "github.com/containers/image/v5/oci/archive"
	"github.com/containers/image/v5/pkg/shortnames"
	"github.com/containers/image/v5/types"
	"github.com/hashicorp/go-hclog"
	"github.com/hashicorp/nomad-driver-podman/api"
	"github.com/hashicorp/nomad-driver-podman/version"
	"github.com/hashicorp/nomad/client/stats"
	"github.com/hashicorp/nomad/client/taskenv"
	"github.com/hashicorp/nomad/drivers/shared/eventer"
	shelpers "github.com/hashicorp/nomad/helper/stats"
	nstructs "github.com/hashicorp/nomad/nomad/structs"
	"github.com/hashicorp/nomad/plugins/base"
	"github.com/hashicorp/nomad/plugins/drivers"
	"github.com/hashicorp/nomad/plugins/shared/hclspec"
	pstructs "github.com/hashicorp/nomad/plugins/shared/structs"
	spec "github.com/opencontainers/runtime-spec/specs-go"
)

const (
	// pluginName is the name of the plugin
	pluginName = "podman"

	// fingerprintPeriod is the interval at which the driver will send fingerprint responses
	fingerprintPeriod = 30 * time.Second

	// taskHandleVersion is the version of task handle which this driver sets
	// and understands how to decode driver state
	taskHandleVersion = 1
)

var (
	// pluginInfo is the response returned for the PluginInfo RPC
	pluginInfo = &base.PluginInfoResponse{
		Type:              base.PluginTypeDriver,
		PluginApiVersions: []string{drivers.ApiVersion010},
		PluginVersion:     version.Version,
		Name:              pluginName,
	}

	// capabilities is returned by the Capabilities RPC and indicates what
	// optional features this driver supports
	capabilities = &drivers.Capabilities{
		SendSignals: true,
		Exec:        true,
		FSIsolation: drivers.FSIsolationImage,
		NetIsolationModes: []drivers.NetIsolationMode{
			drivers.NetIsolationModeGroup,
			drivers.NetIsolationModeHost,
			drivers.NetIsolationModeTask,
		},
		MustInitiateNetwork: false,
	}
)

// Driver is a driver for running podman containers
type Driver struct {
	// eventer is used to handle multiplexing of TaskEvents calls such that an
	// event can be broadcast to all callers
	eventer *eventer.Eventer

	// config is the driver configuration set by the SetConfig RPC
	config *PluginConfig

	// nomadConfig is the client config from nomad
	nomadConfig *base.ClientDriverConfig

	// tasks is the in memory datastore mapping taskIDs to rawExecDriverHandles
	tasks *taskStore

	// ctx is the context for the driver. It is passed to other subsystems to
	// coordinate shutdown
	ctx context.Context

	// signalShutdown is called when the driver is shutting down and cancels the
	// ctx passed to any subsystems
	signalShutdown context.CancelFunc

	// logger will log to the Nomad agent
	logger hclog.Logger

	// podmanClient encapsulates podman remote calls
	podman *api.API

	// SystemInfo collected at first fingerprint query
	systemInfo api.Info
	// Queried from systemInfo: is podman running on a cgroupv2 system?
	cgroupV2 bool
}

// TaskState is the state which is encoded in the handle returned in
// StartTask. This information is needed to rebuild the task state and handler
// during recovery.
type TaskState struct {
	TaskConfig  *drivers.TaskConfig
	ContainerID string
	StartedAt   time.Time
	Net         *drivers.DriverNetwork
}

// NewPodmanDriver returns a new DriverPlugin implementation
func NewPodmanDriver(logger hclog.Logger) drivers.DriverPlugin {
	ctx, cancel := context.WithCancel(context.Background())
	return &Driver{
		eventer:        eventer.NewEventer(ctx, logger),
		config:         &PluginConfig{},
		tasks:          newTaskStore(),
		ctx:            ctx,
		signalShutdown: cancel,
		logger:         logger.Named(pluginName),
	}
}

// PluginInfo returns metadata about the podman driver plugin
func (d *Driver) PluginInfo() (*base.PluginInfoResponse, error) {
	return pluginInfo, nil
}

// ConfigSchema function allows a plugin to tell Nomad the schema for its configuration.
// This configuration is given in a plugin block of the client configuration.
// The schema is defined with the hclspec package.
func (d *Driver) ConfigSchema() (*hclspec.Spec, error) {
	return configSpec, nil
}

// SetConfig function is called when starting the plugin for the first time.
// The Config given has two different configuration fields. The first PluginConfig,
// is an encoded configuration from the plugin block of the client config.
// The second, AgentConfig, is the Nomad agent's configuration which is given to all plugins.
func (d *Driver) SetConfig(cfg *base.Config) error {
	var pluginConfig PluginConfig
	if len(cfg.PluginConfig) != 0 {
		if err := base.MsgPackDecode(cfg.PluginConfig, &pluginConfig); err != nil {
			return err
		}
	}

	d.config = &pluginConfig
	if cfg.AgentConfig != nil {
		d.nomadConfig = cfg.AgentConfig.Driver
	}

	clientConfig := api.DefaultClientConfig()
	if pluginConfig.SocketPath != "" {
		clientConfig.SocketPath = pluginConfig.SocketPath
	}

	d.podman = api.NewClient(d.logger, clientConfig)
	return nil
}

// TaskConfigSchema returns the schema for the driver configuration of the task.
func (d *Driver) TaskConfigSchema() (*hclspec.Spec, error) {
	return taskConfigSpec, nil
}

// Capabilities define what features the driver implements.
func (d *Driver) Capabilities() (*drivers.Capabilities, error) {
	return capabilities, nil
}

// Fingerprint  is called by the client when the plugin is started.
// It allows the driver to indicate its health to the client.
// The channel returned should immediately send an initial Fingerprint,
// then send periodic updates at an interval that is appropriate for the driver
// until the context is canceled.
func (d *Driver) Fingerprint(ctx context.Context) (<-chan *drivers.Fingerprint, error) {
	err := shelpers.Init()
	if err != nil {
		d.logger.Error("Could not init stats helper", "error", err)
		return nil, err
	}
	ch := make(chan *drivers.Fingerprint)
	go d.handleFingerprint(ctx, ch)
	return ch, nil
}

func (d *Driver) handleFingerprint(ctx context.Context, ch chan<- *drivers.Fingerprint) {
	defer close(ch)
	ticker := time.NewTimer(0)
	for {
		select {
		case <-ctx.Done():
			return
		case <-d.ctx.Done():
			return
		case <-ticker.C:
			ticker.Reset(fingerprintPeriod)
			ch <- d.buildFingerprint()
		}
	}
}

func (d *Driver) buildFingerprint() *drivers.Fingerprint {
	var health drivers.HealthState
	var desc string
	attrs := map[string]*pstructs.Attribute{}

	// be negative and guess that we will not be able to get a podman connection
	health = drivers.HealthStateUndetected
	desc = "disabled"

	// try to connect and get version info
	info, err := d.podman.SystemInfo(d.ctx)
	if err != nil {
		d.logger.Error("Could not get podman info", "error", err)
	} else {
		// yay! we can enable the driver
		health = drivers.HealthStateHealthy
		desc = "ready"
		attrs["driver.podman"] = pstructs.NewBoolAttribute(true)
		attrs["driver.podman.version"] = pstructs.NewStringAttribute(info.Version.Version)
		attrs["driver.podman.rootless"] = pstructs.NewBoolAttribute(info.Host.Security.Rootless)
		attrs["driver.podman.cgroupVersion"] = pstructs.NewStringAttribute(info.Host.CGroupsVersion)
		if d.systemInfo.Version.Version == "" {
			// keep first received systemInfo in driver struct
			// it is used to toggle cgroup v1/v2, rootless/rootful behavior
			d.systemInfo = info
			d.cgroupV2 = info.Host.CGroupsVersion == "v2"
		}
	}

	return &drivers.Fingerprint{
		Attributes:        attrs,
		Health:            health,
		HealthDescription: desc,
	}
}

// RecoverTask detects running tasks when nomad client or task driver is restarted.
// When a driver is restarted it is not expected to persist any internal state to disk.
// To support this, Nomad will attempt to recover a task that was previously started
// if the driver does not recognize the task ID. During task recovery,
// Nomad calls RecoverTask passing the TaskHandle that was returned by the StartTask function.
func (d *Driver) RecoverTask(handle *drivers.TaskHandle) error {
	if handle == nil {
		return fmt.Errorf("error: handle cannot be nil")
	}

	if _, ok := d.tasks.Get(handle.Config.ID); ok {
		return nil
	}

	var taskState TaskState
	if err := handle.GetDriverState(&taskState); err != nil {
		return fmt.Errorf("failed to decode task state from handle: %v", err)
	}
	d.logger.Debug("Checking for recoverable task", "task", handle.Config.Name, "taskid", handle.Config.ID, "container", taskState.ContainerID)

	inspectData, err := d.podman.ContainerInspect(d.ctx, taskState.ContainerID)
<<<<<<< HEAD
	if err != nil {
		d.logger.Warn("Recovery lookup failed", "task", handle.Config.ID, "container", taskState.ContainerID, "error", err)
=======
	if err == api.ContainerNotFound {
		d.logger.Debug("Recovery lookup found no container", "task", handle.Config.ID, "container", taskState.ContainerID, "err", err)
		return nil
	} else if err != nil {
		d.logger.Warn("Recovery lookup failed", "task", handle.Config.ID, "container", taskState.ContainerID, "err", err)
>>>>>>> 721f8937
		return nil
	}

	h := &TaskHandle{
		containerID: taskState.ContainerID,
		driver:      d,
		taskConfig:  taskState.TaskConfig,
		procState:   drivers.TaskStateUnknown,
		startedAt:   taskState.StartedAt,
		exitResult:  &drivers.ExitResult{},
		logger:      d.logger.Named("podmanHandle"),

		totalCPUStats:  stats.NewCpuStats(),
		userCPUStats:   stats.NewCpuStats(),
		systemCPUStats: stats.NewCpuStats(),

		removeContainerOnExit: d.config.GC.Container,
	}

	if inspectData.State.Running {
		d.logger.Info("Recovered a still running container", "container", inspectData.State.Pid)
		h.procState = drivers.TaskStateRunning
	} else if inspectData.State.Status == "exited" {
		// are we allowed to restart a stopped container?
		if d.config.RecoverStopped {
			d.logger.Debug("Found a stopped container, try to start it", "container", inspectData.State.Pid)
			if err = d.podman.ContainerStart(d.ctx, inspectData.ID); err != nil {
				d.logger.Warn("Recovery restart failed", "task", handle.Config.ID, "container", taskState.ContainerID, "error", err)
			} else {
				d.logger.Info("Restarted a container during recovery", "container", inspectData.ID)
				h.procState = drivers.TaskStateRunning
			}
		} else {
			// no, let's cleanup here to prepare for a StartTask()
			d.logger.Debug("Found a stopped container, removing it", "container", inspectData.ID)
			if err = d.podman.ContainerDelete(d.ctx, inspectData.ID, true, true); err != nil {
				d.logger.Warn("Recovery cleanup failed", "task", handle.Config.ID, "container", inspectData.ID)
			}
			h.procState = drivers.TaskStateExited
		}
	} else {
		d.logger.Warn("Recovery restart failed, unknown container state", "state", inspectData.State.Status, "container", taskState.ContainerID)
		h.procState = drivers.TaskStateUnknown
	}

	d.tasks.Set(taskState.TaskConfig.ID, h)

	go h.runContainerMonitor()
	d.logger.Debug("Recovered container handle", "container", taskState.ContainerID)

	return nil
}

// BuildContainerName returns the podman container name for a given TaskConfig
func BuildContainerName(cfg *drivers.TaskConfig) string {
	return BuildContainerNameForTask(cfg.Name, cfg)
}

// BuildContainerName returns the podman container name for a specific Task in our group
func BuildContainerNameForTask(taskName string, cfg *drivers.TaskConfig) string {
	return fmt.Sprintf("%s-%s", taskName, cfg.AllocID)
}

// StartTask creates and starts a new Container based on the given TaskConfig.
func (d *Driver) StartTask(cfg *drivers.TaskConfig) (*drivers.TaskHandle, *drivers.DriverNetwork, error) {
	rootless := d.systemInfo.Host.Security.Rootless

	if _, ok := d.tasks.Get(cfg.ID); ok {
		return nil, nil, fmt.Errorf("task with ID %q already started", cfg.ID)
	}

	var driverConfig TaskConfig
	if err := cfg.DecodeDriverConfig(&driverConfig); err != nil {
		return nil, nil, fmt.Errorf("failed to decode driver config: %v", err)
	}

	handle := drivers.NewTaskHandle(taskHandleVersion)
	handle.Config = cfg

	if driverConfig.Image == "" {
		return nil, nil, fmt.Errorf("image name required")
	}

	createOpts := api.SpecGenerator{}
	createOpts.ContainerBasicConfig.LogConfiguration = &api.LogConfig{}
	allArgs := []string{}
	if driverConfig.Command != "" {
		allArgs = append(allArgs, driverConfig.Command)
	}
	allArgs = append(allArgs, driverConfig.Args...)

	if driverConfig.Entrypoint != "" {
		createOpts.ContainerBasicConfig.Entrypoint = append(createOpts.ContainerBasicConfig.Entrypoint, driverConfig.Entrypoint)
	}

	containerName := BuildContainerName(cfg)

	// ensure to include port_map into tasks environment map
	cfg.Env = taskenv.SetPortMapEnvs(cfg.Env, driverConfig.PortMap)

	// Basic config options
	createOpts.ContainerBasicConfig.Name = containerName
	createOpts.ContainerBasicConfig.Command = allArgs
	createOpts.ContainerBasicConfig.Env = cfg.Env
	createOpts.ContainerBasicConfig.Hostname = driverConfig.Hostname
	createOpts.ContainerBasicConfig.Sysctl = driverConfig.Sysctl
	createOpts.ContainerBasicConfig.Terminal = driverConfig.Tty
	createOpts.ContainerBasicConfig.Labels = driverConfig.Labels

	createOpts.ContainerBasicConfig.LogConfiguration.Path = cfg.StdoutPath

	// Storage config options
	createOpts.ContainerStorageConfig.Init = driverConfig.Init
	createOpts.ContainerStorageConfig.Image = driverConfig.Image
	createOpts.ContainerStorageConfig.InitPath = driverConfig.InitPath
	createOpts.ContainerStorageConfig.WorkDir = driverConfig.WorkingDir
	allMounts, err := d.containerMounts(cfg, &driverConfig)
	if err != nil {
		return nil, nil, err
	}
	createOpts.ContainerStorageConfig.Mounts = allMounts

	// Resources config options
	createOpts.ContainerResourceConfig.ResourceLimits = &spec.LinuxResources{
		Memory: &spec.LinuxMemory{},
		CPU:    &spec.LinuxCPU{},
	}

	hard, soft, err := memoryLimits(cfg.Resources.NomadResources.Memory, driverConfig.MemoryReservation)
	if err != nil {
		return nil, nil, err
	}
	createOpts.ContainerResourceConfig.ResourceLimits.Memory.Reservation = soft
	createOpts.ContainerResourceConfig.ResourceLimits.Memory.Limit = hard

	if driverConfig.MemorySwap != "" {
		swap, err := memoryInBytes(driverConfig.MemorySwap)
		if err != nil {
			return nil, nil, err
		}
		createOpts.ContainerResourceConfig.ResourceLimits.Memory.Swap = &swap
	}
	if !d.cgroupV2 {
		swappiness := uint64(driverConfig.MemorySwappiness)
		createOpts.ContainerResourceConfig.ResourceLimits.Memory.Swappiness = &swappiness
	}
	// FIXME: can fail for nonRoot due to missing cpu limit delegation permissions,
	//        see https://github.com/containers/podman/blob/master/troubleshooting.md
	if !rootless {
		cpuShares := uint64(cfg.Resources.LinuxResources.CPUShares)
		createOpts.ContainerResourceConfig.ResourceLimits.CPU.Shares = &cpuShares
	}

	// Security config options
	createOpts.ContainerSecurityConfig.CapAdd = driverConfig.CapAdd
	createOpts.ContainerSecurityConfig.CapDrop = driverConfig.CapDrop
	createOpts.ContainerSecurityConfig.User = cfg.User

	// Network config options
	if cfg.DNS != nil {
		for _, strdns := range cfg.DNS.Servers {
			ipdns := net.ParseIP(strdns)
			if ipdns == nil {
				return nil, nil, fmt.Errorf("Invald dns server address")
			}
			createOpts.ContainerNetworkConfig.DNSServers = append(createOpts.ContainerNetworkConfig.DNSServers, ipdns)
		}
		createOpts.ContainerNetworkConfig.DNSSearch = append(createOpts.ContainerNetworkConfig.DNSSearch, cfg.DNS.Searches...)
		createOpts.ContainerNetworkConfig.DNSOptions = append(createOpts.ContainerNetworkConfig.DNSOptions, cfg.DNS.Options...)
	}
	// Configure network
	if cfg.NetworkIsolation != nil && cfg.NetworkIsolation.Path != "" {
		createOpts.ContainerNetworkConfig.NetNS.NSMode = api.Path
		createOpts.ContainerNetworkConfig.NetNS.Value = cfg.NetworkIsolation.Path
	} else {
		if driverConfig.NetworkMode == "" {
			if !rootless {
				// should we join the group shared network namespace?
				if cfg.NetworkIsolation != nil && cfg.NetworkIsolation.Mode == drivers.NetIsolationModeGroup {
					// yes, join the group ns namespace
					createOpts.ContainerNetworkConfig.NetNS.NSMode = api.Path
					createOpts.ContainerNetworkConfig.NetNS.Value = cfg.NetworkIsolation.Path
				} else {
					// no, simply attach a rootful container to the default podman bridge
					createOpts.ContainerNetworkConfig.NetNS.NSMode = api.Bridge
				}
			} else {
				// slirp4netns is default for rootless podman
				createOpts.ContainerNetworkConfig.NetNS.NSMode = api.Slirp
			}
		} else if driverConfig.NetworkMode == "bridge" {
			createOpts.ContainerNetworkConfig.NetNS.NSMode = api.Bridge
		} else if driverConfig.NetworkMode == "host" {
			createOpts.ContainerNetworkConfig.NetNS.NSMode = api.Host
		} else if driverConfig.NetworkMode == "none" {
			createOpts.ContainerNetworkConfig.NetNS.NSMode = api.NoNetwork
		} else if driverConfig.NetworkMode == "slirp4netns" {
			createOpts.ContainerNetworkConfig.NetNS.NSMode = api.Slirp
		} else if strings.HasPrefix(driverConfig.NetworkMode, "container:") {
			createOpts.ContainerNetworkConfig.NetNS.NSMode = api.FromContainer
			createOpts.ContainerNetworkConfig.NetNS.Value = strings.TrimPrefix(driverConfig.NetworkMode, "container:")
		} else if strings.HasPrefix(driverConfig.NetworkMode, "ns:") {
			createOpts.ContainerNetworkConfig.NetNS.NSMode = api.Path
			createOpts.ContainerNetworkConfig.NetNS.Value = strings.TrimPrefix(driverConfig.NetworkMode, "ns:")
		} else if strings.HasPrefix(driverConfig.NetworkMode, "task:") {
			otherTaskName := strings.TrimPrefix(driverConfig.NetworkMode, "task:")
			createOpts.ContainerNetworkConfig.NetNS.NSMode = api.FromContainer
			createOpts.ContainerNetworkConfig.NetNS.Value = BuildContainerNameForTask(otherTaskName, cfg)
		} else {
			return nil, nil, fmt.Errorf("Unknown/Unsupported network mode: %s", driverConfig.NetworkMode)
		}
	}

	portMappings, err := d.portMappings(cfg, driverConfig)
	if err != nil {
		return nil, nil, err
	}
	createOpts.ContainerNetworkConfig.PortMappings = portMappings

	containerID := ""
	recoverRunningContainer := false
	// check if there is a container with same name
	otherContainerInspect, err := d.podman.ContainerInspect(d.ctx, containerName)
	if err == nil {
		// ok, seems we found a container with similar name
		if otherContainerInspect.State.Running {
			// it's still running. So let's use it instead of creating a new one
			d.logger.Info("Detect running container with same name, we reuse it", "task", cfg.ID, "container", otherContainerInspect.ID)
			containerID = otherContainerInspect.ID
			recoverRunningContainer = true
		} else {
			// let's remove the old, dead container
			d.logger.Info("Detect stopped container with same name, removing it", "task", cfg.ID, "container", otherContainerInspect.ID)
			if err = d.podman.ContainerDelete(d.ctx, otherContainerInspect.ID, true, true); err != nil {
				return nil, nil, nstructs.WrapRecoverable(fmt.Sprintf("failed to remove dead container: %v", err), err)
			}
		}
	}

	if !recoverRunningContainer {
		imageID, err := d.createImage(createOpts.Image, &driverConfig.Auth, driverConfig.ForcePull)
		if err != nil {
			return nil, nil, fmt.Errorf("failed to create image: %s: %w", createOpts.Image, err)
		}
		createOpts.Image = imageID

		createResponse, err := d.podman.ContainerCreate(d.ctx, createOpts)
		for _, w := range createResponse.Warnings {
			d.logger.Warn("Create Warning", "warning", w)
		}
		if err != nil {
			return nil, nil, fmt.Errorf("failed to start task, could not create container: %v", err)
		}
		containerID = createResponse.Id
	}

	cleanup := func() {
		d.logger.Debug("Cleaning up", "container", containerID)
		if err := d.podman.ContainerDelete(d.ctx, containerID, true, true); err != nil {
			d.logger.Error("failed to clean up from an error in Start", "error", err)
		}
	}

	if !recoverRunningContainer {
		if err = d.podman.ContainerStart(d.ctx, containerID); err != nil {
			cleanup()
			return nil, nil, fmt.Errorf("failed to start task, could not start container: %v", err)
		}
	}

	inspectData, err := d.podman.ContainerInspect(d.ctx, containerID)
	if err != nil {
		d.logger.Error("failed to inspect container", "error", err)
		cleanup()
		return nil, nil, fmt.Errorf("failed to start task, could not inspect container : %v", err)
	}

	net := &drivers.DriverNetwork{
		PortMap:       driverConfig.PortMap,
		IP:            inspectData.NetworkSettings.IPAddress,
		AutoAdvertise: true,
	}

	h := &TaskHandle{
		containerID: containerID,
		driver:      d,
		taskConfig:  cfg,
		procState:   drivers.TaskStateRunning,
		exitResult:  &drivers.ExitResult{},
		startedAt:   time.Now().Round(time.Millisecond),
		logger:      d.logger.Named("podmanHandle"),

		totalCPUStats:  stats.NewCpuStats(),
		userCPUStats:   stats.NewCpuStats(),
		systemCPUStats: stats.NewCpuStats(),

		removeContainerOnExit: d.config.GC.Container,
	}

	driverState := TaskState{
		ContainerID: containerID,
		TaskConfig:  cfg,
		StartedAt:   h.startedAt,
		Net:         net,
	}

	if err := handle.SetDriverState(&driverState); err != nil {
		d.logger.Error("failed to start task, error setting driver state", "error", err)
		cleanup()
		return nil, nil, fmt.Errorf("failed to set driver state: %v", err)
	}

	d.tasks.Set(cfg.ID, h)

	go h.runContainerMonitor()

	d.logger.Info("Completely started container", "taskID", cfg.ID, "container", containerID, "ip", inspectData.NetworkSettings.IPAddress)

	return handle, net, nil
}

func memoryLimits(r drivers.MemoryResources, reservation string) (hard, soft *int64, err error) {
	memoryMax := r.MemoryMaxMB * 1024 * 1024
	memory := r.MemoryMB * 1024 * 1024

	var reserved *int64
	if reservation != "" {
		reservation, err := memoryInBytes(reservation)
		if err != nil {
			return nil, nil, err
		}
		reserved = &reservation
	}

	if memoryMax > 0 {
		if reserved != nil && *reserved < memory {
			memory = *reserved
		}
		return &memoryMax, &memory, nil
	}

	if memory > 0 {
		return &memory, reserved, nil
	}

	// We may never actually be here
	return nil, reserved, nil
}

func memoryInBytes(strmem string) (int64, error) {
	l := len(strmem)
	if l < 2 {
		return 0, fmt.Errorf("Invalid memory string: %s", strmem)
	}
	ival, err := strconv.Atoi(strmem[0 : l-1])
	if err != nil {
		return 0, err
	}

	switch strmem[l-1] {
	case 'b':
		return int64(ival), nil
	case 'k':
		return int64(ival) * 1024, nil
	case 'm':
		return int64(ival) * 1024 * 1024, nil
	case 'g':
		return int64(ival) * 1024 * 1024 * 1024, nil
	default:
		return 0, fmt.Errorf("Invalid memory string: %s", strmem)
	}
}

// Creates the requested image if missing from storage
// returns the 64-byte image ID as an unique image identifier
func (d *Driver) createImage(image string, auth *AuthConfig, forcePull bool) (string, error) {
	var imageID string
	imageName := image
	// If it is a shortname, we should not have to worry
	// Let podman deal with it according to user configuration
	if !shortnames.IsShortName(image) {
		imageRef, err := parseImage(image)
		if err != nil {
			return imageID, fmt.Errorf("invalid image reference %s: %w", image, err)
		}
		switch transport := imageRef.Transport().Name(); transport {
		case "docker":
			imageName = imageRef.DockerReference().String()
		case "oci-archive", "docker-archive":
			// For archive transports, we cannot ask for a pull or
			// check for existence in the API without image plumbing.
			// Load the images instead
			archiveData := imageRef.StringWithinTransport()
			path := strings.Split(archiveData, ":")[0]
			d.logger.Debug("Load image archive", "path", path)
			imageName, err = d.podman.ImageLoad(d.ctx, path)
			if err != nil {
				return imageID, fmt.Errorf("error while loading image: %w", err)
			}
		}
	}

	imageID, err := d.podman.ImageInspectID(d.ctx, imageName)
	if err != nil {
		// If ImageInspectID errors, continue the operation and try
		// to pull the image instead
		d.logger.Warn("Unable to check for local image", "image", imageName, "error", err)
	}
	if !forcePull && imageID != "" {
		d.logger.Debug("Found imageID", imageID, "for image", imageName, "in local storage")
		return imageID, nil
	}

	d.logger.Debug("Pull image", "image", imageName)
	imageAuth := api.ImageAuthConfig{
		Username: auth.Username,
		Password: auth.Password,
	}
	if imageID, err = d.podman.ImagePull(d.ctx, imageName, imageAuth); err != nil {
		return imageID, fmt.Errorf("failed to start task, unable to pull image %s : %w", imageName, err)
	}
	d.logger.Debug("Pulled image ID", "imageID", imageID)
	return imageID, nil
}

func parseImage(image string) (types.ImageReference, error) {
	var transport, name string
	parts := strings.SplitN(image, ":", 2)
	// In case the transport is missing, assume docker://
	if len(parts) == 1 {
		transport = "docker"
		name = "//" + image
	} else {
		transport = parts[0]
		name = parts[1]
	}

	switch transport {
	case "docker":
		return docker.ParseReference(name)
	case "oci-archive":
		return ociArchive.ParseReference(name)
	case "docker-archive":
		return dockerArchive.ParseReference(name)
	default:
		// We could have both an unknown/malformed transport
		// or an image:tag with default "docker://" transport omitted
		ref, err := docker.ParseReference("//" + image)
		if err == nil {
			return ref, nil
		}
		return nil, fmt.Errorf("unsupported transport %s", transport)
	}
}

// WaitTask function is expected to return a channel that will send an *ExitResult when the task
// exits or close the channel when the context is canceled. It is also expected that calling
// WaitTask on an exited task will immediately send an *ExitResult on the returned channel.
// A call to WaitTask after StopTask is valid and should be handled.
// If WaitTask is called after DestroyTask, it should return drivers.ErrTaskNotFound as no task state should exist after DestroyTask is called.
func (d *Driver) WaitTask(ctx context.Context, taskID string) (<-chan *drivers.ExitResult, error) {
	d.logger.Debug("WaitTask called", "task", taskID)
	handle, ok := d.tasks.Get(taskID)
	if !ok {
		return nil, drivers.ErrTaskNotFound
	}
	ch := make(chan *drivers.ExitResult)
	go handle.runExitWatcher(ctx, ch)
	return ch, nil
}

// StopTask function is expected to stop a running task by sending the given signal to it.
// If the task does not stop during the given timeout, the driver must forcefully kill the task.
// StopTask does not clean up resources of the task or remove it from the driver's internal state.
func (d *Driver) StopTask(taskID string, timeout time.Duration, signal string) error {
	d.logger.Info("Stopping task", "taskID", taskID, "signal", signal)
	handle, ok := d.tasks.Get(taskID)
	if !ok {
		return drivers.ErrTaskNotFound
	}

	// fixme send proper signal to container
	err := d.podman.ContainerStop(d.ctx, handle.containerID, int(timeout.Seconds()), true)
	if err == nil {
		return nil
	} else if err == api.ContainerNotFound {
		d.logger.Debug("Container not found while we wanted to stop it", "task", taskID, "container", handle.containerID, "error", err)
		return nil
	} else {
		d.logger.Error("Could not stop/kill container", "containerID", handle.containerID, "error", err)
		return err
	}
}

// DestroyTask function cleans up and removes a task that has terminated.
// If force is set to true, the driver must destroy the task even if it is still running.
func (d *Driver) DestroyTask(taskID string, force bool) error {
	handle, ok := d.tasks.Get(taskID)
	if !ok {
		return drivers.ErrTaskNotFound
	}

	if handle.isRunning() && !force {
		return fmt.Errorf("cannot destroy running task")
	}

	if handle.isRunning() {
		d.logger.Debug("Have to destroyTask but container is still running", "containerID", handle.containerID)
		// we can not do anything, so catching the error is useless
		err := d.podman.ContainerStop(d.ctx, handle.containerID, 60, true)
		if err != nil {
			d.logger.Warn("failed to stop/kill container during destroy", "error", err)
		}
		// wait a while for stats emitter to collect exit code etc.
		for i := 0; i < 20; i++ {
			if !handle.isRunning() {
				break
			}
			time.Sleep(time.Millisecond * 250)
		}
		if handle.isRunning() {
			d.logger.Warn("stats emitter did not exit while stop/kill container during destroy", "error", err)
		}
	}

	if handle.removeContainerOnExit {
		err := d.podman.ContainerDelete(d.ctx, handle.containerID, true, true)
		if err != nil {
			d.logger.Warn("Could not remove container", "container", handle.containerID, "error", err)
		}
	}

	d.tasks.Delete(taskID)
	return nil
}

// InspectTask function returns detailed status information for the referenced taskID.
func (d *Driver) InspectTask(taskID string) (*drivers.TaskStatus, error) {
	d.logger.Debug("InspectTask called")
	handle, ok := d.tasks.Get(taskID)
	if !ok {
		return nil, drivers.ErrTaskNotFound
	}

	return handle.taskStatus(), nil
}

// TaskStats function returns a channel which the driver should send stats to at the given interval.
// The driver must send stats at the given interval until the given context is canceled or the task terminates.
func (d *Driver) TaskStats(ctx context.Context, taskID string, interval time.Duration) (<-chan *drivers.TaskResourceUsage, error) {
	d.logger.Debug("TaskStats called", "taskID", taskID)
	handle, ok := d.tasks.Get(taskID)
	if !ok {
		return nil, drivers.ErrTaskNotFound
	}
	statsChannel := make(chan *drivers.TaskResourceUsage)
	go handle.runStatsEmitter(ctx, statsChannel, interval)
	return statsChannel, nil
}

// TaskEvents function allows the driver to publish driver specific events about tasks and
// the Nomad client publishes events associated with an allocation.
func (d *Driver) TaskEvents(ctx context.Context) (<-chan *drivers.TaskEvent, error) {
	return d.eventer.TaskEvents(ctx)
}

// SignalTask function is used by drivers which support sending OS signals (SIGHUP, SIGKILL, SIGUSR1 etc.) to the task.
// It is an optional function and is listed as a capability in the driver Capabilities struct.
func (d *Driver) SignalTask(taskID string, signal string) error {
	handle, ok := d.tasks.Get(taskID)
	if !ok {
		return drivers.ErrTaskNotFound
	}

	return d.podman.ContainerKill(d.ctx, handle.containerID, signal)
}

// ExecTask function is used by the Nomad client to execute scripted health checks inside the task execution context.
func (d *Driver) ExecTask(taskID string, cmd []string, timeout time.Duration) (*drivers.ExecTaskResult, error) {
	handle, ok := d.tasks.Get(taskID)
	if !ok {
		return nil, drivers.ErrTaskNotFound
	}
	createRequest := api.ExecConfig{
		Command:      cmd,
		Tty:          false,
		AttachStdin:  false,
		AttachStdout: true,
		AttachStderr: true,
	}
	ctx, cancel := context.WithTimeout(d.ctx, timeout)
	defer cancel()
	sessionId, err := d.podman.ExecCreate(ctx, handle.containerID, createRequest)
	if err != nil {
		d.logger.Error("Unable to create ExecTask session", "error", err)
		return nil, err
	}
	stdout, err := circbuf.NewBuffer(int64(drivers.CheckBufSize))
	if err != nil {
		d.logger.Error("ExecTask session failed, unable to allocate stdout buffer", "sessionId", sessionId, "error", err)
		return nil, err
	}
	stderr, err := circbuf.NewBuffer(int64(drivers.CheckBufSize))
	if err != nil {
		d.logger.Error("ExecTask session failed, unable to allocate stderr buffer", "sessionId", sessionId, "error", err)
		return nil, err
	}
	startRequest := api.ExecStartRequest{
		Tty:          false,
		AttachInput:  false,
		AttachOutput: true,
		Stdout:       stdout,
		AttachError:  true,
		Stderr:       stderr,
	}
	err = d.podman.ExecStart(ctx, sessionId, startRequest)
	if err != nil {
		d.logger.Error("ExecTask session returned with error", "sessionId", sessionId, "error", err)
		return nil, err
	}

	inspectData, err := d.podman.ExecInspect(ctx, sessionId)
	if err != nil {
		d.logger.Error("Unable to inspect finished ExecTask session", "sessionId", sessionId, "error", err)
		return nil, err
	}
	execResult := &drivers.ExecTaskResult{
		ExitResult: &drivers.ExitResult{
			ExitCode: inspectData.ExitCode,
		},
		Stdout: stdout.Bytes(),
		Stderr: stderr.Bytes(),
	}
	d.logger.Trace("ExecTask result", "code", execResult.ExitResult.ExitCode, "out", string(execResult.Stdout), "error", string(execResult.Stderr))

	return execResult, nil
}

// ExecTask function is used by the Nomad client to execute commands inside the task execution context.
// i.E. nomad alloc exec ....
func (d *Driver) ExecTaskStreaming(ctx context.Context, taskID string, execOptions *drivers.ExecOptions) (*drivers.ExitResult, error) {
	handle, ok := d.tasks.Get(taskID)
	if !ok {
		return nil, drivers.ErrTaskNotFound
	}

	createRequest := api.ExecConfig{
		Command:      execOptions.Command,
		Tty:          execOptions.Tty,
		AttachStdin:  true,
		AttachStdout: true,
		AttachStderr: true,
	}

	sessionId, err := d.podman.ExecCreate(ctx, handle.containerID, createRequest)
	if err != nil {
		d.logger.Error("Unable to create exec session", "error", err)
		return nil, err
	}

	startRequest := api.ExecStartRequest{
		Tty:          execOptions.Tty,
		AttachInput:  createRequest.AttachStdin,
		Stdin:        execOptions.Stdin,
		AttachOutput: createRequest.AttachStdout,
		Stdout:       execOptions.Stdout,
		AttachError:  createRequest.AttachStderr,
		Stderr:       execOptions.Stderr,
		ResizeCh:     execOptions.ResizeCh,
	}
	err = d.podman.ExecStart(ctx, sessionId, startRequest)
	if err != nil {
		d.logger.Error("Exec session returned with error", "sessionId", sessionId, "error", err)
		return nil, err
	}

	inspectData, err := d.podman.ExecInspect(ctx, sessionId)
	if err != nil {
		d.logger.Error("Unable to inspect finished exec session", "sessionId", sessionId, "error", err)
		return nil, err
	}
	exitResult := drivers.ExitResult{
		ExitCode: inspectData.ExitCode,
		Err:      err,
	}
	return &exitResult, nil
}

func (d *Driver) containerMounts(task *drivers.TaskConfig, driverConfig *TaskConfig) ([]spec.Mount, error) {
	binds := []spec.Mount{}
	binds = append(binds, spec.Mount{Source: task.TaskDir().SharedAllocDir, Destination: task.Env[taskenv.AllocDir], Type: "bind"})
	binds = append(binds, spec.Mount{Source: task.TaskDir().LocalDir, Destination: task.Env[taskenv.TaskLocalDir], Type: "bind"})
	binds = append(binds, spec.Mount{Source: task.TaskDir().SecretsDir, Destination: task.Env[taskenv.SecretsDir], Type: "bind"})

	// TODO support volume drivers
	// https://github.com/containers/libpod/pull/4548
	taskLocalBindVolume := true

	for _, userbind := range driverConfig.Volumes {
		src, dst, mode, err := parseVolumeSpec(userbind)
		if err != nil {
			return nil, fmt.Errorf("invalid docker volume %q: %v", userbind, err)
		}

		// Paths inside task dir are always allowed when using the default driver,
		// Relative paths are always allowed as they mount within a container
		// When a VolumeDriver is set, we assume we receive a binding in the format
		// volume-name:container-dest
		// Otherwise, we assume we receive a relative path binding in the format
		// relative/to/task:/also/in/container
		if taskLocalBindVolume {
			src = expandPath(task.TaskDir().Dir, src)
		} else {
			// Resolve dotted path segments
			src = filepath.Clean(src)
		}

		if !d.config.Volumes.Enabled && !isParentPath(task.AllocDir, src) {
			return nil, fmt.Errorf("volumes are not enabled; cannot mount host paths: %+q", userbind)
		}
		bind := spec.Mount{
			Source:      src,
			Destination: dst,
			Type:        "bind",
		}

		if mode != "" {
			bind.Options = append(bind.Options, strings.Split(mode, ",")...)
		}
		binds = append(binds, bind)
	}

	if selinuxLabel := d.config.Volumes.SelinuxLabel; selinuxLabel != "" {
		// Apply SELinux Label to each volume
		for i := range binds {
			binds[i].Options = append(binds[i].Options, selinuxLabel)
		}
	}

	for _, dst := range driverConfig.Tmpfs {
		bind := spec.Mount{
			Destination: dst,
			Type:        "tmpfs",
		}
		binds = append(binds, bind)
	}

	return binds, nil
}

func (d *Driver) portMappings(taskCfg *drivers.TaskConfig, driverCfg TaskConfig) ([]api.PortMapping, error) {
	if taskCfg.Resources.Ports != nil && len(driverCfg.Ports) > 0 && len(driverCfg.PortMap) > 0 {
		return nil, errors.New("Invalid port declaration; use of port_map and ports")
	}

	if len(driverCfg.PortMap) > 0 && len(taskCfg.Resources.NomadResources.Networks) == 0 {
		return nil, fmt.Errorf("Trying to map ports but no network interface is available")
	}

	if taskCfg.Resources.Ports == nil && len(driverCfg.Ports) > 0 {
		return nil, errors.New("No ports defined in network stanza")
	}

	var publishedPorts []api.PortMapping
	if len(driverCfg.Ports) > 0 {
		for _, port := range driverCfg.Ports {
			mapping, ok := taskCfg.Resources.Ports.Get(port)
			if !ok {
				return nil, fmt.Errorf("Port %q not found, check network stanza", port)
			}
			to := mapping.To
			if to == 0 {
				to = mapping.Value
			}
			publishedPorts = append(publishedPorts, api.PortMapping{
				HostIP:        mapping.HostIP,
				HostPort:      uint16(mapping.Value),
				ContainerPort: uint16(to),
				Protocol:      "tcp",
			})
			publishedPorts = append(publishedPorts, api.PortMapping{
				HostIP:        mapping.HostIP,
				HostPort:      uint16(mapping.Value),
				ContainerPort: uint16(to),
				Protocol:      "udp",
			})
		}
	} else if len(driverCfg.PortMap) > 0 {
		// DEPRECATED: This style of PortMapping was Deprecated in Nomad 0.12
		network := taskCfg.Resources.NomadResources.Networks[0]
		allPorts := []nstructs.Port{}
		allPorts = append(allPorts, network.ReservedPorts...)
		allPorts = append(allPorts, network.DynamicPorts...)

		for _, port := range allPorts {
			hostPort := uint16(port.Value)
			// By default we will map the allocated port 1:1 to the container
			containerPort := uint16(port.Value)

			// If the user has mapped a port using port_map we'll change it here
			if mapped, ok := driverCfg.PortMap[port.Label]; ok {
				containerPort = uint16(mapped)
			}

			publishedPorts = append(publishedPorts, api.PortMapping{
				HostIP:        network.IP,
				HostPort:      hostPort,
				ContainerPort: containerPort,
				Protocol:      "tcp",
			})
			publishedPorts = append(publishedPorts, api.PortMapping{
				HostIP:        network.IP,
				HostPort:      hostPort,
				ContainerPort: containerPort,
				Protocol:      "udp",
			})
		}
	}
	return publishedPorts, nil
}

// expandPath returns the absolute path of dir, relative to base if dir is relative path.
// base is expected to be an absolute path
func expandPath(base, dir string) string {
	if filepath.IsAbs(dir) {
		return filepath.Clean(dir)
	}

	return filepath.Clean(filepath.Join(base, dir))
}

func parseVolumeSpec(volBind string) (hostPath string, containerPath string, mode string, err error) {
	// using internal parser to preserve old parsing behavior.  Docker
	// parser has additional validators (e.g. mode validity) and accepts invalid output (per Nomad),
	// e.g. single path entry to be treated as a container path entry with an auto-generated host-path.
	//
	// Reconsider updating to use Docker parser when ready to make incompatible changes.
	parts := strings.Split(volBind, ":")
	if len(parts) < 2 {
		return "", "", "", fmt.Errorf("not <src>:<destination> format")
	}

	m := ""
	if len(parts) > 2 {
		m = parts[2]
	}

	return parts[0], parts[1], m, nil
}

// isParentPath returns true if path is a child or a descendant of parent path.
// Both inputs need to be absolute paths.
func isParentPath(parent, path string) bool {
	rel, err := filepath.Rel(parent, path)
	return err == nil && !strings.HasPrefix(rel, "..")
}<|MERGE_RESOLUTION|>--- conflicted
+++ resolved
@@ -262,16 +262,11 @@
 	d.logger.Debug("Checking for recoverable task", "task", handle.Config.Name, "taskid", handle.Config.ID, "container", taskState.ContainerID)
 
 	inspectData, err := d.podman.ContainerInspect(d.ctx, taskState.ContainerID)
-<<<<<<< HEAD
-	if err != nil {
-		d.logger.Warn("Recovery lookup failed", "task", handle.Config.ID, "container", taskState.ContainerID, "error", err)
-=======
 	if err == api.ContainerNotFound {
-		d.logger.Debug("Recovery lookup found no container", "task", handle.Config.ID, "container", taskState.ContainerID, "err", err)
+		d.logger.Debug("Recovery lookup found no container", "task", handle.Config.ID, "container", taskState.ContainerID, "error", err)
 		return nil
 	} else if err != nil {
-		d.logger.Warn("Recovery lookup failed", "task", handle.Config.ID, "container", taskState.ContainerID, "err", err)
->>>>>>> 721f8937
+		d.logger.Warn("Recovery lookup failed", "task", handle.Config.ID, "container", taskState.ContainerID, "error", err)
 		return nil
 	}
 
