package main

import (
	"context"
	"errors"
	"fmt"
	"net"
	"path/filepath"
	"strconv"
	"strings"
	"time"

	"github.com/armon/circbuf"
	"github.com/containers/image/v5/docker"
	dockerArchive "github.com/containers/image/v5/docker/archive"
	ociArchive "github.com/containers/image/v5/oci/archive"
	"github.com/containers/image/v5/pkg/shortnames"
	"github.com/containers/image/v5/types"
	"github.com/hashicorp/go-hclog"
	"github.com/hashicorp/nomad-driver-podman/api"
	"github.com/hashicorp/nomad-driver-podman/version"
	"github.com/hashicorp/nomad/client/stats"
	"github.com/hashicorp/nomad/client/taskenv"
	"github.com/hashicorp/nomad/drivers/shared/eventer"
	shelpers "github.com/hashicorp/nomad/helper/stats"
	nstructs "github.com/hashicorp/nomad/nomad/structs"
	"github.com/hashicorp/nomad/plugins/base"
	"github.com/hashicorp/nomad/plugins/drivers"
	"github.com/hashicorp/nomad/plugins/shared/hclspec"
	pstructs "github.com/hashicorp/nomad/plugins/shared/structs"
	spec "github.com/opencontainers/runtime-spec/specs-go"
)

const (
	// pluginName is the name of the plugin
	pluginName = "podman"

	// fingerprintPeriod is the interval at which the driver will send fingerprint responses
	fingerprintPeriod = 30 * time.Second

	// taskHandleVersion is the version of task handle which this driver sets
	// and understands how to decode driver state
	taskHandleVersion = 1

	LOG_DRIVER_NOMAD    = "nomad"
	LOG_DRIVER_JOURNALD = "journald"
)

var (
	// pluginInfo is the response returned for the PluginInfo RPC
	pluginInfo = &base.PluginInfoResponse{
		Type:              base.PluginTypeDriver,
		PluginApiVersions: []string{drivers.ApiVersion010},
		PluginVersion:     version.Version,
		Name:              pluginName,
	}

	// capabilities is returned by the Capabilities RPC and indicates what
	// optional features this driver supports
	capabilities = &drivers.Capabilities{
		SendSignals: true,
		Exec:        true,
		FSIsolation: drivers.FSIsolationImage,
		NetIsolationModes: []drivers.NetIsolationMode{
			drivers.NetIsolationModeGroup,
			drivers.NetIsolationModeHost,
			drivers.NetIsolationModeTask,
		},
		MustInitiateNetwork: false,
	}
)

// Driver is a driver for running podman containers
type Driver struct {
	// eventer is used to handle multiplexing of TaskEvents calls such that an
	// event can be broadcast to all callers
	eventer *eventer.Eventer

	// config is the driver configuration set by the SetConfig RPC
	config *PluginConfig

	// nomadConfig is the client config from nomad
	nomadConfig *base.ClientDriverConfig

	// tasks is the in memory datastore mapping taskIDs to rawExecDriverHandles
	tasks *taskStore

	// ctx is the context for the driver. It is passed to other subsystems to
	// coordinate shutdown
	ctx context.Context

	// signalShutdown is called when the driver is shutting down and cancels the
	// ctx passed to any subsystems
	signalShutdown context.CancelFunc

	// logger will log to the Nomad agent
	logger hclog.Logger

	// podmanClient encapsulates podman remote calls
	podman *api.API

	// SystemInfo collected at first fingerprint query
	systemInfo api.Info
	// Queried from systemInfo: is podman running on a cgroupv2 system?
	cgroupV2 bool
}

// TaskState is the state which is encoded in the handle returned in
// StartTask. This information is needed to rebuild the task state and handler
// during recovery.
type TaskState struct {
	TaskConfig  *drivers.TaskConfig
	LogStreamer bool
	ContainerID string
	StartedAt   time.Time
	Net         *drivers.DriverNetwork
}

// NewPodmanDriver returns a new DriverPlugin implementation
func NewPodmanDriver(logger hclog.Logger) drivers.DriverPlugin {
	ctx, cancel := context.WithCancel(context.Background())
	return &Driver{
		eventer:        eventer.NewEventer(ctx, logger),
		config:         &PluginConfig{},
		tasks:          newTaskStore(),
		ctx:            ctx,
		signalShutdown: cancel,
		logger:         logger.Named(pluginName),
	}
}

// PluginInfo returns metadata about the podman driver plugin
func (d *Driver) PluginInfo() (*base.PluginInfoResponse, error) {
	return pluginInfo, nil
}

// ConfigSchema function allows a plugin to tell Nomad the schema for its configuration.
// This configuration is given in a plugin block of the client configuration.
// The schema is defined with the hclspec package.
func (d *Driver) ConfigSchema() (*hclspec.Spec, error) {
	return configSpec, nil
}

// SetConfig function is called when starting the plugin for the first time.
// The Config given has two different configuration fields. The first PluginConfig,
// is an encoded configuration from the plugin block of the client config.
// The second, AgentConfig, is the Nomad agent's configuration which is given to all plugins.
func (d *Driver) SetConfig(cfg *base.Config) error {
	var pluginConfig PluginConfig
	if len(cfg.PluginConfig) != 0 {
		if err := base.MsgPackDecode(cfg.PluginConfig, &pluginConfig); err != nil {
			return err
		}
	}

	d.config = &pluginConfig
	if cfg.AgentConfig != nil {
		d.nomadConfig = cfg.AgentConfig.Driver
	}

	clientConfig := api.DefaultClientConfig()
	if pluginConfig.SocketPath != "" {
		clientConfig.SocketPath = pluginConfig.SocketPath
	}

	d.podman = api.NewClient(d.logger, clientConfig)
	return nil
}

// TaskConfigSchema returns the schema for the driver configuration of the task.
func (d *Driver) TaskConfigSchema() (*hclspec.Spec, error) {
	return taskConfigSpec, nil
}

// Capabilities define what features the driver implements.
func (d *Driver) Capabilities() (*drivers.Capabilities, error) {
	return capabilities, nil
}

// Fingerprint  is called by the client when the plugin is started.
// It allows the driver to indicate its health to the client.
// The channel returned should immediately send an initial Fingerprint,
// then send periodic updates at an interval that is appropriate for the driver
// until the context is canceled.
func (d *Driver) Fingerprint(ctx context.Context) (<-chan *drivers.Fingerprint, error) {
	err := shelpers.Init()
	if err != nil {
		d.logger.Error("Could not init stats helper", "error", err)
		return nil, err
	}
	ch := make(chan *drivers.Fingerprint)
	go d.handleFingerprint(ctx, ch)
	return ch, nil
}

func (d *Driver) handleFingerprint(ctx context.Context, ch chan<- *drivers.Fingerprint) {
	defer close(ch)
	ticker := time.NewTimer(0)
	for {
		select {
		case <-ctx.Done():
			return
		case <-d.ctx.Done():
			return
		case <-ticker.C:
			ticker.Reset(fingerprintPeriod)
			ch <- d.buildFingerprint()
		}
	}
}

func (d *Driver) buildFingerprint() *drivers.Fingerprint {
	var health drivers.HealthState
	var desc string
	attrs := map[string]*pstructs.Attribute{}

	// be negative and guess that we will not be able to get a podman connection
	health = drivers.HealthStateUndetected
	desc = "disabled"

	// try to connect and get version info
	info, err := d.podman.SystemInfo(d.ctx)
	if err != nil {
		d.logger.Error("Could not get podman info", "error", err)
	} else {
		// yay! we can enable the driver
		health = drivers.HealthStateHealthy
		desc = "ready"
		attrs["driver.podman"] = pstructs.NewBoolAttribute(true)
		attrs["driver.podman.version"] = pstructs.NewStringAttribute(info.Version.Version)
		attrs["driver.podman.rootless"] = pstructs.NewBoolAttribute(info.Host.Security.Rootless)
		attrs["driver.podman.cgroupVersion"] = pstructs.NewStringAttribute(info.Host.CGroupsVersion)
		if d.systemInfo.Version.Version == "" {
			// keep first received systemInfo in driver struct
			// it is used to toggle cgroup v1/v2, rootless/rootful behavior
			d.systemInfo = info
			d.cgroupV2 = info.Host.CGroupsVersion == "v2"
		}
	}

	return &drivers.Fingerprint{
		Attributes:        attrs,
		Health:            health,
		HealthDescription: desc,
	}
}

// RecoverTask detects running tasks when nomad client or task driver is restarted.
// When a driver is restarted it is not expected to persist any internal state to disk.
// To support this, Nomad will attempt to recover a task that was previously started
// if the driver does not recognize the task ID. During task recovery,
// Nomad calls RecoverTask passing the TaskHandle that was returned by the StartTask function.
func (d *Driver) RecoverTask(handle *drivers.TaskHandle) error {
	if handle == nil {
		return fmt.Errorf("error: handle cannot be nil")
	}

	if _, ok := d.tasks.Get(handle.Config.ID); ok {
		return nil
	}

	var taskState TaskState
	if err := handle.GetDriverState(&taskState); err != nil {
		return fmt.Errorf("failed to decode task state from handle: %w", err)
	}
	d.logger.Debug("Checking for recoverable task", "task", handle.Config.Name, "taskid", handle.Config.ID, "container", taskState.ContainerID)

	inspectData, err := d.podman.ContainerInspect(d.ctx, taskState.ContainerID)
	if err == api.ContainerNotFound {
		d.logger.Debug("Recovery lookup found no container", "task", handle.Config.ID, "container", taskState.ContainerID, "error", err)
		return nil
	} else if err != nil {
		d.logger.Warn("Recovery lookup failed", "task", handle.Config.ID, "container", taskState.ContainerID, "error", err)
		return nil
	}

	h := &TaskHandle{
<<<<<<< HEAD
		containerID: taskState.ContainerID,
		driver:      d,
		taskConfig:  taskState.TaskConfig,
		procState:   drivers.TaskStateUnknown,
		startedAt:   taskState.StartedAt,
		logPointer:  time.Now(), // do not rewind log to the startetAt date.
		exitResult:  &drivers.ExitResult{},
		logStreamer: taskState.LogStreamer,
		logger:      d.logger.Named("podmanHandle"),
=======
		containerID:        taskState.ContainerID,
		driver:             d,
		taskConfig:         taskState.TaskConfig,
		procState:          drivers.TaskStateUnknown,
		startedAt:          taskState.StartedAt,
		exitResult:         &drivers.ExitResult{},
		logger:             d.logger.Named("podmanHandle"),
		collectionInterval: time.Second,
>>>>>>> 057d0c4d

		totalCPUStats:  stats.NewCpuStats(),
		userCPUStats:   stats.NewCpuStats(),
		systemCPUStats: stats.NewCpuStats(),

		removeContainerOnExit: d.config.GC.Container,
	}

	if inspectData.State.Running {
		d.logger.Info("Recovered a still running container", "container", inspectData.State.Pid)
		h.procState = drivers.TaskStateRunning
	} else if inspectData.State.Status == "exited" {
		// are we allowed to restart a stopped container?
		if d.config.RecoverStopped {
			d.logger.Debug("Found a stopped container, try to start it", "container", inspectData.State.Pid)
			if err = d.podman.ContainerStart(d.ctx, inspectData.ID); err != nil {
				d.logger.Warn("Recovery restart failed", "task", handle.Config.ID, "container", taskState.ContainerID, "error", err)
			} else {
				d.logger.Info("Restarted a container during recovery", "container", inspectData.ID)
				h.procState = drivers.TaskStateRunning
			}
		} else {
			// no, let's cleanup here to prepare for a StartTask()
			d.logger.Debug("Found a stopped container, removing it", "container", inspectData.ID)
			if err = d.podman.ContainerDelete(d.ctx, inspectData.ID, true, true); err != nil {
				d.logger.Warn("Recovery cleanup failed", "task", handle.Config.ID, "container", inspectData.ID)
			}
			h.procState = drivers.TaskStateExited
		}
	} else {
		d.logger.Warn("Recovery restart failed, unknown container state", "state", inspectData.State.Status, "container", taskState.ContainerID)
		h.procState = drivers.TaskStateUnknown
	}

	d.tasks.Set(handle.Config.ID, h)

	go h.runContainerMonitor()
	d.logger.Debug("Recovered container handle", "container", taskState.ContainerID)

	return nil
}

// BuildContainerName returns the podman container name for a given TaskConfig
func BuildContainerName(cfg *drivers.TaskConfig) string {
	return BuildContainerNameForTask(cfg.Name, cfg)
}

// BuildContainerName returns the podman container name for a specific Task in our group
func BuildContainerNameForTask(taskName string, cfg *drivers.TaskConfig) string {
	return fmt.Sprintf("%s-%s", taskName, cfg.AllocID)
}

// StartTask creates and starts a new Container based on the given TaskConfig.
func (d *Driver) StartTask(cfg *drivers.TaskConfig) (*drivers.TaskHandle, *drivers.DriverNetwork, error) {
	rootless := d.systemInfo.Host.Security.Rootless

	if _, ok := d.tasks.Get(cfg.ID); ok {
		return nil, nil, fmt.Errorf("task with ID %q already started", cfg.ID)
	}

	var driverConfig TaskConfig
	if err := cfg.DecodeDriverConfig(&driverConfig); err != nil {
		return nil, nil, fmt.Errorf("failed to decode driver config: %v", err)
	}

	handle := drivers.NewTaskHandle(taskHandleVersion)
	handle.Config = cfg

	if driverConfig.Image == "" {
		return nil, nil, fmt.Errorf("image name required")
	}

	createOpts := api.SpecGenerator{}
	createOpts.ContainerBasicConfig.LogConfiguration = &api.LogConfig{}
	allArgs := []string{}
	if driverConfig.Command != "" {
		allArgs = append(allArgs, driverConfig.Command)
	}
	allArgs = append(allArgs, driverConfig.Args...)

	if driverConfig.Entrypoint != "" {
		createOpts.ContainerBasicConfig.Entrypoint = append(createOpts.ContainerBasicConfig.Entrypoint, driverConfig.Entrypoint)
	}

	containerName := BuildContainerName(cfg)

	// ensure to include port_map into tasks environment map
	cfg.Env = taskenv.SetPortMapEnvs(cfg.Env, driverConfig.PortMap)

	// Basic config options
	createOpts.ContainerBasicConfig.Name = containerName
	createOpts.ContainerBasicConfig.Command = allArgs
	createOpts.ContainerBasicConfig.Env = cfg.Env
	createOpts.ContainerBasicConfig.Hostname = driverConfig.Hostname
	createOpts.ContainerBasicConfig.Sysctl = driverConfig.Sysctl
	createOpts.ContainerBasicConfig.Terminal = driverConfig.Tty
	createOpts.ContainerBasicConfig.Labels = driverConfig.Labels

	// Logging
	if driverConfig.Logging.Driver == "" || driverConfig.Logging.Driver == LOG_DRIVER_NOMAD {
		// Only modify container loggin path if LogCollection is not disabled
		if !d.config.DisableLogCollection {
			createOpts.ContainerBasicConfig.LogConfiguration.Path = cfg.StdoutPath
		}
	} else if driverConfig.Logging.Driver == LOG_DRIVER_JOURNALD {
		createOpts.LogConfiguration.Driver = "journald"
	} else {
		return nil, nil, fmt.Errorf("Invalid logging.driver option")
	}
	createOpts.ContainerBasicConfig.LogConfiguration.Options = driverConfig.Logging.Options

	// Storage config options
	createOpts.ContainerStorageConfig.Init = driverConfig.Init
	createOpts.ContainerStorageConfig.Image = driverConfig.Image
	createOpts.ContainerStorageConfig.InitPath = driverConfig.InitPath
	createOpts.ContainerStorageConfig.WorkDir = driverConfig.WorkingDir
	allMounts, err := d.containerMounts(cfg, &driverConfig)
	if err != nil {
		return nil, nil, err
	}
	createOpts.ContainerStorageConfig.Mounts = allMounts
	createOpts.ContainerStorageConfig.Devices = make([]spec.LinuxDevice, len(driverConfig.Devices))
	for idx, device := range driverConfig.Devices {
		createOpts.ContainerStorageConfig.Devices[idx] = spec.LinuxDevice{Path: device}
	}

	// Resources config options
	createOpts.ContainerResourceConfig.ResourceLimits = &spec.LinuxResources{
		Memory: &spec.LinuxMemory{},
		CPU:    &spec.LinuxCPU{},
	}

	hard, soft, err := memoryLimits(cfg.Resources.NomadResources.Memory, driverConfig.MemoryReservation)
	if err != nil {
		return nil, nil, err
	}
	createOpts.ContainerResourceConfig.ResourceLimits.Memory.Reservation = soft
	createOpts.ContainerResourceConfig.ResourceLimits.Memory.Limit = hard

	if driverConfig.MemorySwap != "" {
		swap, err := memoryInBytes(driverConfig.MemorySwap)
		if err != nil {
			return nil, nil, err
		}
		createOpts.ContainerResourceConfig.ResourceLimits.Memory.Swap = &swap
	}
	if !d.cgroupV2 {
		swappiness := uint64(driverConfig.MemorySwappiness)
		createOpts.ContainerResourceConfig.ResourceLimits.Memory.Swappiness = &swappiness
	}
	// FIXME: can fail for nonRoot due to missing cpu limit delegation permissions,
	//        see https://github.com/containers/podman/blob/master/troubleshooting.md
	if !rootless {
		cpuShares := uint64(cfg.Resources.LinuxResources.CPUShares)
		createOpts.ContainerResourceConfig.ResourceLimits.CPU.Shares = &cpuShares
	}

	// Security config options
	createOpts.ContainerSecurityConfig.CapAdd = driverConfig.CapAdd
	createOpts.ContainerSecurityConfig.CapDrop = driverConfig.CapDrop
	createOpts.ContainerSecurityConfig.User = cfg.User

	// Network config options
	if cfg.DNS != nil {
		for _, strdns := range cfg.DNS.Servers {
			ipdns := net.ParseIP(strdns)
			if ipdns == nil {
				return nil, nil, fmt.Errorf("Invald dns server address")
			}
			createOpts.ContainerNetworkConfig.DNSServers = append(createOpts.ContainerNetworkConfig.DNSServers, ipdns)
		}
		createOpts.ContainerNetworkConfig.DNSSearch = append(createOpts.ContainerNetworkConfig.DNSSearch, cfg.DNS.Searches...)
		createOpts.ContainerNetworkConfig.DNSOptions = append(createOpts.ContainerNetworkConfig.DNSOptions, cfg.DNS.Options...)
	}
	// Configure network
	if cfg.NetworkIsolation != nil && cfg.NetworkIsolation.Path != "" {
		createOpts.ContainerNetworkConfig.NetNS.NSMode = api.Path
		createOpts.ContainerNetworkConfig.NetNS.Value = cfg.NetworkIsolation.Path
	} else {
		if driverConfig.NetworkMode == "" {
			if !rootless {
				// should we join the group shared network namespace?
				if cfg.NetworkIsolation != nil && cfg.NetworkIsolation.Mode == drivers.NetIsolationModeGroup {
					// yes, join the group ns namespace
					createOpts.ContainerNetworkConfig.NetNS.NSMode = api.Path
					createOpts.ContainerNetworkConfig.NetNS.Value = cfg.NetworkIsolation.Path
				} else {
					// no, simply attach a rootful container to the default podman bridge
					createOpts.ContainerNetworkConfig.NetNS.NSMode = api.Bridge
				}
			} else {
				// slirp4netns is default for rootless podman
				createOpts.ContainerNetworkConfig.NetNS.NSMode = api.Slirp
			}
		} else if driverConfig.NetworkMode == "bridge" {
			createOpts.ContainerNetworkConfig.NetNS.NSMode = api.Bridge
		} else if driverConfig.NetworkMode == "host" {
			createOpts.ContainerNetworkConfig.NetNS.NSMode = api.Host
		} else if driverConfig.NetworkMode == "none" {
			createOpts.ContainerNetworkConfig.NetNS.NSMode = api.NoNetwork
		} else if driverConfig.NetworkMode == "slirp4netns" {
			createOpts.ContainerNetworkConfig.NetNS.NSMode = api.Slirp
		} else if strings.HasPrefix(driverConfig.NetworkMode, "container:") {
			createOpts.ContainerNetworkConfig.NetNS.NSMode = api.FromContainer
			createOpts.ContainerNetworkConfig.NetNS.Value = strings.TrimPrefix(driverConfig.NetworkMode, "container:")
		} else if strings.HasPrefix(driverConfig.NetworkMode, "ns:") {
			createOpts.ContainerNetworkConfig.NetNS.NSMode = api.Path
			createOpts.ContainerNetworkConfig.NetNS.Value = strings.TrimPrefix(driverConfig.NetworkMode, "ns:")
		} else if strings.HasPrefix(driverConfig.NetworkMode, "task:") {
			otherTaskName := strings.TrimPrefix(driverConfig.NetworkMode, "task:")
			createOpts.ContainerNetworkConfig.NetNS.NSMode = api.FromContainer
			createOpts.ContainerNetworkConfig.NetNS.Value = BuildContainerNameForTask(otherTaskName, cfg)
		} else {
			return nil, nil, fmt.Errorf("Unknown/Unsupported network mode: %s", driverConfig.NetworkMode)
		}
	}

	portMappings, err := d.portMappings(cfg, driverConfig)
	if err != nil {
		return nil, nil, err
	}
	createOpts.ContainerNetworkConfig.PortMappings = portMappings

	containerID := ""
	recoverRunningContainer := false
	// check if there is a container with same name
	otherContainerInspect, err := d.podman.ContainerInspect(d.ctx, containerName)
	if err == nil {
		// ok, seems we found a container with similar name
		if otherContainerInspect.State.Running {
			// it's still running. So let's use it instead of creating a new one
			d.logger.Info("Detect running container with same name, we reuse it", "task", cfg.ID, "container", otherContainerInspect.ID)
			containerID = otherContainerInspect.ID
			recoverRunningContainer = true
		} else {
			// let's remove the old, dead container
			d.logger.Info("Detect stopped container with same name, removing it", "task", cfg.ID, "container", otherContainerInspect.ID)
			if err = d.podman.ContainerDelete(d.ctx, otherContainerInspect.ID, true, true); err != nil {
				return nil, nil, nstructs.WrapRecoverable(fmt.Sprintf("failed to remove dead container: %v", err), err)
			}
		}
	}

	if !recoverRunningContainer {
		imageID, err := d.createImage(createOpts.Image, &driverConfig.Auth, driverConfig.ForcePull)
		if err != nil {
			return nil, nil, fmt.Errorf("failed to create image: %s: %w", createOpts.Image, err)
		}
		createOpts.Image = imageID

		createResponse, err := d.podman.ContainerCreate(d.ctx, createOpts)
		for _, w := range createResponse.Warnings {
			d.logger.Warn("Create Warning", "warning", w)
		}
		if err != nil {
			return nil, nil, fmt.Errorf("failed to start task, could not create container: %v", err)
		}
		containerID = createResponse.Id
	}

	cleanup := func() {
		d.logger.Debug("Cleaning up", "container", containerID)
		if err := d.podman.ContainerDelete(d.ctx, containerID, true, true); err != nil {
			d.logger.Error("failed to clean up from an error in Start", "error", err)
		}
	}
	h := &TaskHandle{
		containerID: containerID,
		driver:      d,
		taskConfig:  cfg,
		procState:   drivers.TaskStateRunning,
		exitResult:  &drivers.ExitResult{},
		startedAt:   time.Now(),
		logStreamer: driverConfig.Logging.Driver == LOG_DRIVER_JOURNALD,
		logPointer:  time.Now(),
		logger:      d.logger.Named("podmanHandle"),

		totalCPUStats:  stats.NewCpuStats(),
		userCPUStats:   stats.NewCpuStats(),
		systemCPUStats: stats.NewCpuStats(),

		removeContainerOnExit: d.config.GC.Container,
	}

	if !recoverRunningContainer {
		if err = d.podman.ContainerStart(d.ctx, containerID); err != nil {
			cleanup()
			return nil, nil, fmt.Errorf("failed to start task, could not start container: %v", err)
		}
	}

	inspectData, err := d.podman.ContainerInspect(d.ctx, containerID)
	if err != nil {
		d.logger.Error("failed to inspect container", "error", err)
		cleanup()
		return nil, nil, fmt.Errorf("failed to start task, could not inspect container : %v", err)
	}

	net := &drivers.DriverNetwork{
		PortMap:       driverConfig.PortMap,
		IP:            inspectData.NetworkSettings.IPAddress,
		AutoAdvertise: true,
	}

<<<<<<< HEAD
=======
	h := &TaskHandle{
		containerID:        containerID,
		driver:             d,
		taskConfig:         cfg,
		procState:          drivers.TaskStateRunning,
		exitResult:         &drivers.ExitResult{},
		startedAt:          time.Now().Round(time.Millisecond),
		logger:             d.logger.Named("podmanHandle"),
		collectionInterval: time.Second,

		totalCPUStats:  stats.NewCpuStats(),
		userCPUStats:   stats.NewCpuStats(),
		systemCPUStats: stats.NewCpuStats(),

		removeContainerOnExit: d.config.GC.Container,
	}

>>>>>>> 057d0c4d
	driverState := TaskState{
		ContainerID: containerID,
		TaskConfig:  cfg,
		LogStreamer: h.logStreamer,
		StartedAt:   h.startedAt,
		Net:         net,
	}

	if err := handle.SetDriverState(&driverState); err != nil {
		d.logger.Error("failed to start task, error setting driver state", "error", err)
		cleanup()
		return nil, nil, fmt.Errorf("failed to set driver state: %v", err)
	}

	d.tasks.Set(cfg.ID, h)

	go h.runContainerMonitor()

	d.logger.Info("Completely started container", "taskID", cfg.ID, "container", containerID, "ip", inspectData.NetworkSettings.IPAddress)

	return handle, net, nil
}

func memoryLimits(r drivers.MemoryResources, reservation string) (hard, soft *int64, err error) {
	memoryMax := r.MemoryMaxMB * 1024 * 1024
	memory := r.MemoryMB * 1024 * 1024

	var reserved *int64
	if reservation != "" {
		reservation, err := memoryInBytes(reservation)
		if err != nil {
			return nil, nil, err
		}
		reserved = &reservation
	}

	if memoryMax > 0 {
		if reserved != nil && *reserved < memory {
			memory = *reserved
		}
		return &memoryMax, &memory, nil
	}

	if memory > 0 {
		return &memory, reserved, nil
	}

	// We may never actually be here
	return nil, reserved, nil
}

func memoryInBytes(strmem string) (int64, error) {
	l := len(strmem)
	if l < 2 {
		return 0, fmt.Errorf("Invalid memory string: %s", strmem)
	}
	ival, err := strconv.Atoi(strmem[0 : l-1])
	if err != nil {
		return 0, err
	}

	switch strmem[l-1] {
	case 'b':
		return int64(ival), nil
	case 'k':
		return int64(ival) * 1024, nil
	case 'm':
		return int64(ival) * 1024 * 1024, nil
	case 'g':
		return int64(ival) * 1024 * 1024 * 1024, nil
	default:
		return 0, fmt.Errorf("Invalid memory string: %s", strmem)
	}
}

// Creates the requested image if missing from storage
// returns the 64-byte image ID as an unique image identifier
func (d *Driver) createImage(image string, auth *AuthConfig, forcePull bool) (string, error) {
	var imageID string
	imageName := image
	// If it is a shortname, we should not have to worry
	// Let podman deal with it according to user configuration
	if !shortnames.IsShortName(image) {
		imageRef, err := parseImage(image)
		if err != nil {
			return imageID, fmt.Errorf("invalid image reference %s: %w", image, err)
		}
		switch transport := imageRef.Transport().Name(); transport {
		case "docker":
			imageName = imageRef.DockerReference().String()
		case "oci-archive", "docker-archive":
			// For archive transports, we cannot ask for a pull or
			// check for existence in the API without image plumbing.
			// Load the images instead
			archiveData := imageRef.StringWithinTransport()
			path := strings.Split(archiveData, ":")[0]
			d.logger.Debug("Load image archive", "path", path)
			imageName, err = d.podman.ImageLoad(d.ctx, path)
			if err != nil {
				return imageID, fmt.Errorf("error while loading image: %w", err)
			}
		}
	}

	imageID, err := d.podman.ImageInspectID(d.ctx, imageName)
	if err != nil {
		// If ImageInspectID errors, continue the operation and try
		// to pull the image instead
		d.logger.Warn("Unable to check for local image", "image", imageName, "error", err)
	}
	if !forcePull && imageID != "" {
		d.logger.Debug("Found imageID", imageID, "for image", imageName, "in local storage")
		return imageID, nil
	}

	d.logger.Debug("Pull image", "image", imageName)
	imageAuth := api.ImageAuthConfig{
		Username: auth.Username,
		Password: auth.Password,
	}
	if imageID, err = d.podman.ImagePull(d.ctx, imageName, imageAuth); err != nil {
		return imageID, fmt.Errorf("failed to start task, unable to pull image %s : %w", imageName, err)
	}
	d.logger.Debug("Pulled image ID", "imageID", imageID)
	return imageID, nil
}

func parseImage(image string) (types.ImageReference, error) {
	var transport, name string
	parts := strings.SplitN(image, ":", 2)
	// In case the transport is missing, assume docker://
	if len(parts) == 1 {
		transport = "docker"
		name = "//" + image
	} else {
		transport = parts[0]
		name = parts[1]
	}

	switch transport {
	case "docker":
		return docker.ParseReference(name)
	case "oci-archive":
		return ociArchive.ParseReference(name)
	case "docker-archive":
		return dockerArchive.ParseReference(name)
	default:
		// We could have both an unknown/malformed transport
		// or an image:tag with default "docker://" transport omitted
		ref, err := docker.ParseReference("//" + image)
		if err == nil {
			return ref, nil
		}
		return nil, fmt.Errorf("unsupported transport %s", transport)
	}
}

// WaitTask function is expected to return a channel that will send an *ExitResult when the task
// exits or close the channel when the context is canceled. It is also expected that calling
// WaitTask on an exited task will immediately send an *ExitResult on the returned channel.
// A call to WaitTask after StopTask is valid and should be handled.
// If WaitTask is called after DestroyTask, it should return drivers.ErrTaskNotFound as no task state should exist after DestroyTask is called.
func (d *Driver) WaitTask(ctx context.Context, taskID string) (<-chan *drivers.ExitResult, error) {
	d.logger.Debug("WaitTask called", "task", taskID)
	handle, ok := d.tasks.Get(taskID)
	if !ok {
		return nil, drivers.ErrTaskNotFound
	}
	ch := make(chan *drivers.ExitResult)
	// only start logstreamer if we have to...
	// start to stream logs if journald log driver is configured and LogCollection is not disabled
	if handle.logStreamer && !d.config.DisableLogCollection {
		go handle.runLogStreamer(ctx)
	}

	go handle.runExitWatcher(ctx, ch)
	return ch, nil
}

// StopTask function is expected to stop a running task by sending the given signal to it.
// If the task does not stop during the given timeout, the driver must forcefully kill the task.
// StopTask does not clean up resources of the task or remove it from the driver's internal state.
func (d *Driver) StopTask(taskID string, timeout time.Duration, signal string) error {
	d.logger.Info("Stopping task", "taskID", taskID, "signal", signal)
	handle, ok := d.tasks.Get(taskID)
	if !ok {
		return drivers.ErrTaskNotFound
	}

	// fixme send proper signal to container
	err := d.podman.ContainerStop(d.ctx, handle.containerID, int(timeout.Seconds()), true)
	if err == nil {
		return nil
	} else if err == api.ContainerNotFound {
		d.logger.Debug("Container not found while we wanted to stop it", "task", taskID, "container", handle.containerID, "error", err)
		return nil
	} else {
		d.logger.Error("Could not stop/kill container", "containerID", handle.containerID, "error", err)
		return err
	}
}

// DestroyTask function cleans up and removes a task that has terminated.
// If force is set to true, the driver must destroy the task even if it is still running.
func (d *Driver) DestroyTask(taskID string, force bool) error {
	handle, ok := d.tasks.Get(taskID)
	if !ok {
		return drivers.ErrTaskNotFound
	}

	if handle.isRunning() && !force {
		return fmt.Errorf("cannot destroy running task")
	}

	if handle.isRunning() {
		d.logger.Debug("Have to destroyTask but container is still running", "containerID", handle.containerID)
		// we can not do anything, so catching the error is useless
		err := d.podman.ContainerStop(d.ctx, handle.containerID, 60, true)
		if err != nil {
			d.logger.Warn("failed to stop/kill container during destroy", "error", err)
		}
		// wait a while for stats emitter to collect exit code etc.
		for i := 0; i < 20; i++ {
			if !handle.isRunning() {
				break
			}
			time.Sleep(time.Millisecond * 250)
		}
		if handle.isRunning() {
			d.logger.Warn("stats emitter did not exit while stop/kill container during destroy", "error", err)
		}
	}

	if handle.removeContainerOnExit {
		err := d.podman.ContainerDelete(d.ctx, handle.containerID, true, true)
		if err != nil {
			d.logger.Warn("Could not remove container", "container", handle.containerID, "error", err)
		}
	}

	d.tasks.Delete(taskID)
	return nil
}

// InspectTask function returns detailed status information for the referenced taskID.
func (d *Driver) InspectTask(taskID string) (*drivers.TaskStatus, error) {
	d.logger.Debug("InspectTask called")
	handle, ok := d.tasks.Get(taskID)
	if !ok {
		return nil, drivers.ErrTaskNotFound
	}

	return handle.taskStatus(), nil
}

// TaskStats function returns a channel which the driver should send stats to at the given interval.
// The driver must send stats at the given interval until the given context is canceled or the task terminates.
func (d *Driver) TaskStats(ctx context.Context, taskID string, interval time.Duration) (<-chan *drivers.TaskResourceUsage, error) {
	d.logger.Debug("TaskStats called", "taskID", taskID)
	handle, ok := d.tasks.Get(taskID)
	if !ok {
		return nil, drivers.ErrTaskNotFound
	}
	statsChannel := make(chan *drivers.TaskResourceUsage)
	go handle.runStatsEmitter(ctx, statsChannel, interval)
	return statsChannel, nil
}

// TaskEvents function allows the driver to publish driver specific events about tasks and
// the Nomad client publishes events associated with an allocation.
func (d *Driver) TaskEvents(ctx context.Context) (<-chan *drivers.TaskEvent, error) {
	return d.eventer.TaskEvents(ctx)
}

// SignalTask function is used by drivers which support sending OS signals (SIGHUP, SIGKILL, SIGUSR1 etc.) to the task.
// It is an optional function and is listed as a capability in the driver Capabilities struct.
func (d *Driver) SignalTask(taskID string, signal string) error {
	handle, ok := d.tasks.Get(taskID)
	if !ok {
		return drivers.ErrTaskNotFound
	}

	return d.podman.ContainerKill(d.ctx, handle.containerID, signal)
}

// ExecTask function is used by the Nomad client to execute scripted health checks inside the task execution context.
func (d *Driver) ExecTask(taskID string, cmd []string, timeout time.Duration) (*drivers.ExecTaskResult, error) {
	handle, ok := d.tasks.Get(taskID)
	if !ok {
		return nil, drivers.ErrTaskNotFound
	}
	createRequest := api.ExecConfig{
		Command:      cmd,
		Tty:          false,
		AttachStdin:  false,
		AttachStdout: true,
		AttachStderr: true,
	}
	ctx, cancel := context.WithTimeout(d.ctx, timeout)
	defer cancel()
	sessionId, err := d.podman.ExecCreate(ctx, handle.containerID, createRequest)
	if err != nil {
		d.logger.Error("Unable to create ExecTask session", "error", err)
		return nil, err
	}
	stdout, err := circbuf.NewBuffer(int64(drivers.CheckBufSize))
	if err != nil {
		d.logger.Error("ExecTask session failed, unable to allocate stdout buffer", "sessionId", sessionId, "error", err)
		return nil, err
	}
	stderr, err := circbuf.NewBuffer(int64(drivers.CheckBufSize))
	if err != nil {
		d.logger.Error("ExecTask session failed, unable to allocate stderr buffer", "sessionId", sessionId, "error", err)
		return nil, err
	}
	startRequest := api.ExecStartRequest{
		Tty:          false,
		AttachInput:  false,
		AttachOutput: true,
		Stdout:       stdout,
		AttachError:  true,
		Stderr:       stderr,
	}
	err = d.podman.ExecStart(ctx, sessionId, startRequest)
	if err != nil {
		d.logger.Error("ExecTask session returned with error", "sessionId", sessionId, "error", err)
		return nil, err
	}

	inspectData, err := d.podman.ExecInspect(ctx, sessionId)
	if err != nil {
		d.logger.Error("Unable to inspect finished ExecTask session", "sessionId", sessionId, "error", err)
		return nil, err
	}
	execResult := &drivers.ExecTaskResult{
		ExitResult: &drivers.ExitResult{
			ExitCode: inspectData.ExitCode,
		},
		Stdout: stdout.Bytes(),
		Stderr: stderr.Bytes(),
	}
	d.logger.Trace("ExecTask result", "code", execResult.ExitResult.ExitCode, "out", string(execResult.Stdout), "error", string(execResult.Stderr))

	return execResult, nil
}

// ExecTask function is used by the Nomad client to execute commands inside the task execution context.
// i.E. nomad alloc exec ....
func (d *Driver) ExecTaskStreaming(ctx context.Context, taskID string, execOptions *drivers.ExecOptions) (*drivers.ExitResult, error) {
	handle, ok := d.tasks.Get(taskID)
	if !ok {
		return nil, drivers.ErrTaskNotFound
	}

	createRequest := api.ExecConfig{
		Command:      execOptions.Command,
		Tty:          execOptions.Tty,
		AttachStdin:  true,
		AttachStdout: true,
		AttachStderr: true,
	}

	sessionId, err := d.podman.ExecCreate(ctx, handle.containerID, createRequest)
	if err != nil {
		d.logger.Error("Unable to create exec session", "error", err)
		return nil, err
	}

	startRequest := api.ExecStartRequest{
		Tty:          execOptions.Tty,
		AttachInput:  createRequest.AttachStdin,
		Stdin:        execOptions.Stdin,
		AttachOutput: createRequest.AttachStdout,
		Stdout:       execOptions.Stdout,
		AttachError:  createRequest.AttachStderr,
		Stderr:       execOptions.Stderr,
		ResizeCh:     execOptions.ResizeCh,
	}
	err = d.podman.ExecStart(ctx, sessionId, startRequest)
	if err != nil {
		d.logger.Error("Exec session returned with error", "sessionId", sessionId, "error", err)
		return nil, err
	}

	inspectData, err := d.podman.ExecInspect(ctx, sessionId)
	if err != nil {
		d.logger.Error("Unable to inspect finished exec session", "sessionId", sessionId, "error", err)
		return nil, err
	}
	exitResult := drivers.ExitResult{
		ExitCode: inspectData.ExitCode,
		Err:      err,
	}
	return &exitResult, nil
}

func (d *Driver) containerMounts(task *drivers.TaskConfig, driverConfig *TaskConfig) ([]spec.Mount, error) {
	binds := []spec.Mount{}
	binds = append(binds, spec.Mount{Source: task.TaskDir().SharedAllocDir, Destination: task.Env[taskenv.AllocDir], Type: "bind"})
	binds = append(binds, spec.Mount{Source: task.TaskDir().LocalDir, Destination: task.Env[taskenv.TaskLocalDir], Type: "bind"})
	binds = append(binds, spec.Mount{Source: task.TaskDir().SecretsDir, Destination: task.Env[taskenv.SecretsDir], Type: "bind"})

	// TODO support volume drivers
	// https://github.com/containers/libpod/pull/4548
	taskLocalBindVolume := true

	for _, userbind := range driverConfig.Volumes {
		src, dst, mode, err := parseVolumeSpec(userbind)
		if err != nil {
			return nil, fmt.Errorf("invalid docker volume %q: %v", userbind, err)
		}

		// Paths inside task dir are always allowed when using the default driver,
		// Relative paths are always allowed as they mount within a container
		// When a VolumeDriver is set, we assume we receive a binding in the format
		// volume-name:container-dest
		// Otherwise, we assume we receive a relative path binding in the format
		// relative/to/task:/also/in/container
		if taskLocalBindVolume {
			src = expandPath(task.TaskDir().Dir, src)
		} else {
			// Resolve dotted path segments
			src = filepath.Clean(src)
		}

		if !d.config.Volumes.Enabled && !isParentPath(task.AllocDir, src) {
			return nil, fmt.Errorf("volumes are not enabled; cannot mount host paths: %+q", userbind)
		}
		bind := spec.Mount{
			Source:      src,
			Destination: dst,
			Type:        "bind",
		}

		if mode != "" {
			bind.Options = append(bind.Options, strings.Split(mode, ",")...)
		}
		binds = append(binds, bind)
	}

	if selinuxLabel := d.config.Volumes.SelinuxLabel; selinuxLabel != "" {
		// Apply SELinux Label to each volume
		for i := range binds {
			binds[i].Options = append(binds[i].Options, selinuxLabel)
		}
	}

	for _, dst := range driverConfig.Tmpfs {
		bind := spec.Mount{
			Destination: dst,
			Type:        "tmpfs",
		}
		binds = append(binds, bind)
	}

	return binds, nil
}

func (d *Driver) portMappings(taskCfg *drivers.TaskConfig, driverCfg TaskConfig) ([]api.PortMapping, error) {
	if taskCfg.Resources.Ports != nil && len(driverCfg.Ports) > 0 && len(driverCfg.PortMap) > 0 {
		return nil, errors.New("Invalid port declaration; use of port_map and ports")
	}

	if len(driverCfg.PortMap) > 0 && len(taskCfg.Resources.NomadResources.Networks) == 0 {
		return nil, fmt.Errorf("Trying to map ports but no network interface is available")
	}

	if taskCfg.Resources.Ports == nil && len(driverCfg.Ports) > 0 {
		return nil, errors.New("No ports defined in network stanza")
	}

	var publishedPorts []api.PortMapping
	if len(driverCfg.Ports) > 0 {
		for _, port := range driverCfg.Ports {
			mapping, ok := taskCfg.Resources.Ports.Get(port)
			if !ok {
				return nil, fmt.Errorf("Port %q not found, check network stanza", port)
			}
			to := mapping.To
			if to == 0 {
				to = mapping.Value
			}
			publishedPorts = append(publishedPorts, api.PortMapping{
				HostIP:        mapping.HostIP,
				HostPort:      uint16(mapping.Value),
				ContainerPort: uint16(to),
				Protocol:      "tcp",
			})
			publishedPorts = append(publishedPorts, api.PortMapping{
				HostIP:        mapping.HostIP,
				HostPort:      uint16(mapping.Value),
				ContainerPort: uint16(to),
				Protocol:      "udp",
			})
		}
	} else if len(driverCfg.PortMap) > 0 {
		// DEPRECATED: This style of PortMapping was Deprecated in Nomad 0.12
		network := taskCfg.Resources.NomadResources.Networks[0]
		allPorts := []nstructs.Port{}
		allPorts = append(allPorts, network.ReservedPorts...)
		allPorts = append(allPorts, network.DynamicPorts...)

		for _, port := range allPorts {
			hostPort := uint16(port.Value)
			// By default we will map the allocated port 1:1 to the container
			containerPort := uint16(port.Value)

			// If the user has mapped a port using port_map we'll change it here
			if mapped, ok := driverCfg.PortMap[port.Label]; ok {
				containerPort = uint16(mapped)
			}

			publishedPorts = append(publishedPorts, api.PortMapping{
				HostIP:        network.IP,
				HostPort:      hostPort,
				ContainerPort: containerPort,
				Protocol:      "tcp",
			})
			publishedPorts = append(publishedPorts, api.PortMapping{
				HostIP:        network.IP,
				HostPort:      hostPort,
				ContainerPort: containerPort,
				Protocol:      "udp",
			})
		}
	}
	return publishedPorts, nil
}

// expandPath returns the absolute path of dir, relative to base if dir is relative path.
// base is expected to be an absolute path
func expandPath(base, dir string) string {
	if filepath.IsAbs(dir) {
		return filepath.Clean(dir)
	}

	return filepath.Clean(filepath.Join(base, dir))
}

func parseVolumeSpec(volBind string) (hostPath string, containerPath string, mode string, err error) {
	// using internal parser to preserve old parsing behavior.  Docker
	// parser has additional validators (e.g. mode validity) and accepts invalid output (per Nomad),
	// e.g. single path entry to be treated as a container path entry with an auto-generated host-path.
	//
	// Reconsider updating to use Docker parser when ready to make incompatible changes.
	parts := strings.Split(volBind, ":")
	if len(parts) < 2 {
		return "", "", "", fmt.Errorf("not <src>:<destination> format")
	}

	m := ""
	if len(parts) > 2 {
		m = parts[2]
	}

	return parts[0], parts[1], m, nil
}

// isParentPath returns true if path is a child or a descendant of parent path.
// Both inputs need to be absolute paths.
func isParentPath(parent, path string) bool {
	rel, err := filepath.Rel(parent, path)
	return err == nil && !strings.HasPrefix(rel, "..")
}<|MERGE_RESOLUTION|>--- conflicted
+++ resolved
@@ -275,17 +275,6 @@
 	}
 
 	h := &TaskHandle{
-<<<<<<< HEAD
-		containerID: taskState.ContainerID,
-		driver:      d,
-		taskConfig:  taskState.TaskConfig,
-		procState:   drivers.TaskStateUnknown,
-		startedAt:   taskState.StartedAt,
-		logPointer:  time.Now(), // do not rewind log to the startetAt date.
-		exitResult:  &drivers.ExitResult{},
-		logStreamer: taskState.LogStreamer,
-		logger:      d.logger.Named("podmanHandle"),
-=======
 		containerID:        taskState.ContainerID,
 		driver:             d,
 		taskConfig:         taskState.TaskConfig,
@@ -293,8 +282,9 @@
 		startedAt:          taskState.StartedAt,
 		exitResult:         &drivers.ExitResult{},
 		logger:             d.logger.Named("podmanHandle"),
+		logPointer:         time.Now(), // do not rewind log to the startetAt date.
+		logStreamer:        taskState.LogStreamer,
 		collectionInterval: time.Second,
->>>>>>> 057d0c4d
 
 		totalCPUStats:  stats.NewCpuStats(),
 		userCPUStats:   stats.NewCpuStats(),
@@ -562,53 +552,15 @@
 		}
 	}
 	h := &TaskHandle{
-		containerID: containerID,
-		driver:      d,
-		taskConfig:  cfg,
-		procState:   drivers.TaskStateRunning,
-		exitResult:  &drivers.ExitResult{},
-		startedAt:   time.Now(),
-		logStreamer: driverConfig.Logging.Driver == LOG_DRIVER_JOURNALD,
-		logPointer:  time.Now(),
-		logger:      d.logger.Named("podmanHandle"),
-
-		totalCPUStats:  stats.NewCpuStats(),
-		userCPUStats:   stats.NewCpuStats(),
-		systemCPUStats: stats.NewCpuStats(),
-
-		removeContainerOnExit: d.config.GC.Container,
-	}
-
-	if !recoverRunningContainer {
-		if err = d.podman.ContainerStart(d.ctx, containerID); err != nil {
-			cleanup()
-			return nil, nil, fmt.Errorf("failed to start task, could not start container: %v", err)
-		}
-	}
-
-	inspectData, err := d.podman.ContainerInspect(d.ctx, containerID)
-	if err != nil {
-		d.logger.Error("failed to inspect container", "error", err)
-		cleanup()
-		return nil, nil, fmt.Errorf("failed to start task, could not inspect container : %v", err)
-	}
-
-	net := &drivers.DriverNetwork{
-		PortMap:       driverConfig.PortMap,
-		IP:            inspectData.NetworkSettings.IPAddress,
-		AutoAdvertise: true,
-	}
-
-<<<<<<< HEAD
-=======
-	h := &TaskHandle{
 		containerID:        containerID,
 		driver:             d,
 		taskConfig:         cfg,
 		procState:          drivers.TaskStateRunning,
 		exitResult:         &drivers.ExitResult{},
-		startedAt:          time.Now().Round(time.Millisecond),
+		startedAt:          time.Now(),
 		logger:             d.logger.Named("podmanHandle"),
+		logStreamer:        driverConfig.Logging.Driver == LOG_DRIVER_JOURNALD,
+		logPointer:         time.Now(),
 		collectionInterval: time.Second,
 
 		totalCPUStats:  stats.NewCpuStats(),
@@ -618,7 +570,26 @@
 		removeContainerOnExit: d.config.GC.Container,
 	}
 
->>>>>>> 057d0c4d
+	if !recoverRunningContainer {
+		if err = d.podman.ContainerStart(d.ctx, containerID); err != nil {
+			cleanup()
+			return nil, nil, fmt.Errorf("failed to start task, could not start container: %v", err)
+		}
+	}
+
+	inspectData, err := d.podman.ContainerInspect(d.ctx, containerID)
+	if err != nil {
+		d.logger.Error("failed to inspect container", "error", err)
+		cleanup()
+		return nil, nil, fmt.Errorf("failed to start task, could not inspect container : %v", err)
+	}
+
+	net := &drivers.DriverNetwork{
+		PortMap:       driverConfig.PortMap,
+		IP:            inspectData.NetworkSettings.IPAddress,
+		AutoAdvertise: true,
+	}
+
 	driverState := TaskState{
 		ContainerID: containerID,
 		TaskConfig:  cfg,
