--- conflicted
+++ resolved
@@ -280,7 +280,6 @@
 		taskConfig:         taskState.TaskConfig,
 		procState:          drivers.TaskStateUnknown,
 		startedAt:          taskState.StartedAt,
-		logPointer:         time.Now(), // do not rewind log to the startetAt date.
 		exitResult:         &drivers.ExitResult{},
 		logger:             d.logger.Named("podmanHandle"),
 		logPointer:         time.Now(), // do not rewind log to the startetAt date.
@@ -393,11 +392,7 @@
 	} else if driverConfig.Logging.Driver == LOG_DRIVER_JOURNALD {
 		createOpts.LogConfiguration.Driver = "journald"
 	} else {
-<<<<<<< HEAD
-		return nil, nil, fmt.Errorf("Invalid log_driver option")
-=======
 		return nil, nil, fmt.Errorf("Invalid logging.driver option")
->>>>>>> c994667b
 	}
 	createOpts.ContainerBasicConfig.LogConfiguration.Options = driverConfig.Logging.Options
 
@@ -563,14 +558,9 @@
 		procState:          drivers.TaskStateRunning,
 		exitResult:         &drivers.ExitResult{},
 		startedAt:          time.Now(),
-<<<<<<< HEAD
-		logPointer:         time.Now(),
-		logger:             d.logger.Named("podmanHandle"),
-=======
 		logger:             d.logger.Named("podmanHandle"),
 		logStreamer:        driverConfig.Logging.Driver == LOG_DRIVER_JOURNALD,
 		logPointer:         time.Now(),
->>>>>>> c994667b
 		collectionInterval: time.Second,
 
 		totalCPUStats:  stats.NewCpuStats(),
@@ -770,20 +760,9 @@
 	}
 	ch := make(chan *drivers.ExitResult)
 	// only start logstreamer if we have to...
-<<<<<<< HEAD
-	var driverConfig TaskConfig
-	if err := handle.taskConfig.DecodeDriverConfig(&driverConfig); err != nil {
-		d.logger.Warn("Unable to decode driver config, not starting log streamer", "task", taskID, "err", err)
-	} else {
-		// start to stream logs if journald log driver is configured and LogCollection is not disabled
-		if driverConfig.Logging.Driver == LOG_DRIVER_JOURNALD && !d.config.DisableLogCollection {
-			go handle.runLogStreamer(ctx)
-		}
-=======
 	// start to stream logs if journald log driver is configured and LogCollection is not disabled
 	if handle.logStreamer && !d.config.DisableLogCollection {
 		go handle.runLogStreamer(ctx)
->>>>>>> c994667b
 	}
 
 	go handle.runExitWatcher(ctx, ch)
