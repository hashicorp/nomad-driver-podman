--- conflicted
+++ resolved
@@ -2,11 +2,9 @@
 
 IMPROVEMENTS:
 
-<<<<<<< HEAD
-* config: Allow setting `security_opt` option. 
-=======
-  * config: Add `socket` stanza to allow multiple Podman sockets to be used. [[GH-371](https://github.com/hashicorp/nomad-driver-podman/pull/371)]
->>>>>>> e4a60069
+
+* config: Allow setting `security_opt` option. [[GH-382](https://github.com/hashicorp/nomad-driver-podman/pull/382)]
+* config: Add `socket` stanza to allow multiple Podman sockets to be used. [[GH-371](https://github.com/hashicorp/nomad-driver-podman/pull/371)]
 
 ## 0.6.1 (July 15, 2024)
 
